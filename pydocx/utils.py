from __future__ import absolute_import

import re
import zipfile
from contextlib import contextmanager

from collections import Hashable, defaultdict
from xml.etree import cElementTree

from pydocx.exceptions import MalformedDocxException


UPPER_ROMAN_TO_HEADING_VALUE = 'h2'
TAGS_CONTAINING_CONTENT = (
    't',
    'pict',
    'drawing',
    'delText',
    'ins',
)
TAGS_HOLDING_CONTENT_TAGS = (
    'p',
    'tbl',
    'sdt',
)


class MulitMemoize(object):
    '''
    Adapted from: https://wiki.python.org/moin/PythonDecoratorLibrary#Memoize
    func_names = {
        'find_all': find_all,
        ...
    }
    '''
    def __init__(self, func_names):
        self.cache = dict((func_name, {}) for func_name in func_names)
        self.func_names = func_names

    def __call__(self, func_name, *args):
        if not isinstance(args, Hashable):
            # uncacheable. a list, for instance.
            # better to not cache than blow up.
            return self.func_names[func_name](*args)
        if args in self.cache[func_name]:
            return self.cache[func_name][args]
        else:
            value = self.func_names[func_name](*args)
            self.cache[func_name][args] = value
            return value


class MulitMemoizeMixin(object):
    def __init__(self, *args, **kwargs):
        super(MulitMemoizeMixin, self).__init__(*args, **kwargs)
        self._memoization = None

    def memod_tree_op(self, func_name, *args):
        return self._memoization(func_name, *args)

    def populate_memoization(self, func_names):
        self._memoization = MulitMemoize(func_names)


def el_iter(el):
    """
    Go through all elements
    """
    try:
        for child in el.iter():
            yield child
    except AttributeError:
        # the behavior of el.iter is to return the element itself in addition
        # to all of those under it
        yield el
        for child in el.findall('.//*'):
            yield child


def find_first(el, tag):
    """
    Find the first occurrence of a tag beneath the current element.
    """
    return el.find('.//' + tag)


def find_all(el, tag):
    """
    Find all occurrences of a tag
    """
    return el.findall('.//' + tag)


def find_ancestor_with_tag(pre_processor, el, tag):
    """
    Find the first ancestor with that is a `tag`.
    """
    while pre_processor.parent(el) is not None:
        el = pre_processor.parent(el)
        if el.tag == tag:
            return el
    return None


def has_descendant_with_tag(el, tag):
    """
    Determine if there is a child ahead in the element tree.
    """
    # Get child. stop at first child.
    return True if find_first(el, tag) is not None else False


def _filter_children(element, tags):
    return [
        el for el in element.getchildren()
        if el.tag in tags
    ]


def remove_namespaces(document):
    """
    >>> exception_raised = False
    >>> try:
    ...     remove_namespaces(b'junk')
    ... except MalformedDocxException:
    ...     exception_raised = True
    >>> assert exception_raised
    """
    encoding_regex = re.compile(
        br'<\?xml.*encoding="(.+?)"',
        re.DOTALL | re.MULTILINE,
    )
    encoding = 'us-ascii'
    if not isinstance(document, bytes):
        document = bytes(document.encode('utf-8'))
    m = encoding_regex.match(document)
    if m:
        encoding = m.groups(0)[0]
        if isinstance(encoding, bytes):
            encoding = encoding.decode()
    try:
        root = cElementTree.fromstring(document)
    except SyntaxError:
        raise MalformedDocxException('This document cannot be converted.')
    for child in el_iter(root):
        child.tag = child.tag.split("}")[1]
        child.attrib = dict(
            (k.split("}")[-1], v)
            for k, v in child.attrib.items()
        )
    return cElementTree.tostring(root, encoding=str(encoding))


def get_list_style(numbering_root, num_id, ilvl):
    # This is needed on both the custom lxml parser and the pydocx parser. So
    # make it a function.
    ids = find_all(numbering_root, 'num')
    for _id in ids:
        if _id.attrib['numId'] != num_id:
            continue
        abstractid = _id.find('abstractNumId')
        abstractid = abstractid.attrib['val']
        style_information = find_all(
            numbering_root,
            'abstractNum',
        )
        for info in style_information:
            if info.attrib['abstractNumId'] == abstractid:
                for i in el_iter(info):
                    if (
                            'ilvl' in i.attrib and
                            i.attrib['ilvl'] != ilvl):
                        continue
                    if i.find('numFmt') is not None:
                        return i.find('numFmt').attrib['val']


class NamespacedNumId(object):
    def __init__(self, num_id, num_tables, *args, **kwargs):
        self._num_id = num_id
        self._num_tables = num_tables

    def __unicode__(self, *args, **kwargs):
        return '%s:%d' % (
            self._num_id,
            self._num_tables,
        )

    def __str__(self, *args, **kwargs):
        return super(NamespacedNumId, self).__unicode__(*args, **kwargs)

    def __repr__(self, *args, **kwargs):
        return self.__unicode__(*args, **kwargs)

    def __eq__(self, other):
        if other is None:
            return False
        return repr(self) == repr(other)

    def __ne__(self, other):
        if other is None:
            return False
        return repr(self) != repr(other)

    @property
    def num_id(self):
        return self._num_id

    def __hash__(self):
        return id(self)


class PydocxPreProcessor(MulitMemoizeMixin):
    def __init__(
            self,
            convert_root_level_upper_roman=False,
            styles_dict=None,
            numbering_root=None,
            *args, **kwargs):
        self.meta_data = defaultdict(dict)
        self.convert_root_level_upper_roman = convert_root_level_upper_roman
        self.styles_dict = styles_dict
        self.numbering_root = numbering_root

    def perform_pre_processing(self, root, *args, **kwargs):
        self.populate_memoization({
            'find_first': find_first,
        })
        self._add_parent(root)
        # If we don't have a numbering root there cannot be any lists.
        if self.numbering_root is not None:
            self._set_list_attributes(root)
        self._set_table_attributes(root)
        self._set_is_in_table(root)

        body = find_first(root, 'body')
        p_elements = [
            child for child in find_all(body, 'p')
        ]
        list_elements = [
            child for child in p_elements
            if self.is_list_item(child)
        ]
        # Find the first and last li elements
        num_ids = set([self.num_id(i) for i in list_elements])
        ilvls = set([self.ilvl(i) for i in list_elements])
        self._set_first_list_item(num_ids, ilvls, list_elements)
        self._set_last_list_item(num_ids, list_elements)

        self._set_headers(p_elements)
        self._convert_upper_roman(body)
        self._set_next(body)

    def is_first_list_item(self, el):
        return self.meta_data[el].get('is_first_list_item', False)

    def is_last_list_item_in_root(self, el):
        return self.meta_data[el].get('is_last_list_item_in_root', False)

    def is_list_item(self, el):
        return self.meta_data[el].get('is_list_item', False)

    def num_id(self, el):
        if not self.is_list_item(el):
            return None
        return self.meta_data[el].get('num_id')

    def ilvl(self, el):
        if not self.is_list_item(el):
            return None
        return self.meta_data[el].get('ilvl')

    def heading_level(self, el):
        return self.meta_data[el].get('heading_level')

    def is_in_table(self, el):
        return self.meta_data[el].get('is_in_table')

    def row_index(self, el):
        return self.meta_data[el].get('row_index')

    def column_index(self, el):
        return self.meta_data[el].get('column_index')

    def vmerge_continue(self, el):
        return self.meta_data[el].get('vmerge_continue')

    def next(self, el):
        if el not in self.meta_data:
            return
        return self.meta_data[el].get('next')

    def previous(self, el):
        if el not in self.meta_data:
            return
        return self.meta_data[el].get('previous')

    def parent(self, el):
        return self.meta_data[el].get('parent')

    def _add_parent(self, el):  # if a parent, make that an attribute
        for child in el.getchildren():
            self.meta_data[child]['parent'] = el
            self._add_parent(child)

    def _set_list_attributes(self, el):
        list_elements = find_all(el, 'numId')
        for li in list_elements:
            parent = find_ancestor_with_tag(self, li, 'p')
            # Deleted text in a list will have a numId but no ilvl.
            if parent is None:
                continue
            parent_ilvl = self.memod_tree_op('find_first', parent, 'ilvl')
            if parent_ilvl is None:
                continue
            self.meta_data[parent]['is_list_item'] = True
            self.meta_data[parent]['num_id'] = self._generate_num_id(parent)
            self.meta_data[parent]['ilvl'] = parent_ilvl.attrib['val']

    def _generate_num_id(self, el):
        '''
        Fun fact: It is possible to have a list in the root, that holds a table
        that holds a list and for both lists to have the same numId. When this
        happens we should namespace the nested list with the number of tables
        it is in to ensure it is considered a new list. Otherwise all sorts of
        terrible html gets generated.
        '''
        num_id = find_first(el, 'numId').attrib['val']

        # First, go up the parent until we get None and count the number of
        # tables there are.
        num_tables = 0
        while self.parent(el) is not None:
            if el.tag == 'tbl':
                num_tables += 1
            el = self.parent(el)
        return NamespacedNumId(
            num_id=num_id,
            num_tables=num_tables,
        )

    def _set_first_list_item(self, num_ids, ilvls, list_elements):
        # Lists are grouped by having the same `num_id` and `ilvl`. The first
        # list item is the first list item found for each `num_id` and `ilvl`
        # combination.
        for num_id in num_ids:
            for ilvl in ilvls:
                filtered_list_elements = [
                    i for i in list_elements
                    if (
                        self.num_id(i) == num_id and
                        self.ilvl(i) == ilvl
                    )
                ]
                if not filtered_list_elements:
                    continue
                first_el = filtered_list_elements[0]
                self.meta_data[first_el]['is_first_list_item'] = True

    def _set_last_list_item(self, num_ids, list_elements):
        # Find last list elements. Only mark list tags as the last list tag if
        # it is in the root of the document. This is only used to ensure that
        # once a root level list is finished we do not roll in the rest of the
        # non list elements into the first root level list.
        for num_id in num_ids:
            filtered_list_elements = [
                i for i in list_elements
                if self.num_id(i) == num_id
            ]
            if not filtered_list_elements:
                continue
            last_el = filtered_list_elements[-1]
            self.meta_data[last_el]['is_last_list_item_in_root'] = True

    def _set_table_attributes(self, el):
        tables = find_all(el, 'tbl')
        for table in tables:
            rows = _filter_children(table, ['tr'])
            if rows is None:
                continue
            for i, row in enumerate(rows):
                tcs = _filter_children(row, ['tc'])
                for j, child in enumerate(tcs):
                    self.meta_data[child]['row_index'] = i
                    self.meta_data[child]['column_index'] = j
                    v_merge = find_first(child, 'vMerge')
                    if (
                            v_merge is not None and
                            ('continue' == v_merge.get('val', '') or
                             v_merge.attrib == {})
                    ):
                        self.meta_data[child]['vmerge_continue'] = True

    def _set_is_in_table(self, el):
        paragraph_elements = find_all(el, 'p')
        for p in paragraph_elements:
            if find_ancestor_with_tag(self, p, 'tc') is not None:
                self.meta_data[p]['is_in_table'] = True

    def _set_headers(self, elements):
        # These are the styles for headers and what the html tag should be if
        # we have one.
        headers = {
            'heading 1': 'h1',
            'heading 2': 'h2',
            'heading 3': 'h3',
            'heading 4': 'h4',
            'heading 5': 'h5',
            'heading 6': 'h6',
            'heading 7': 'h6',
            'heading 8': 'h6',
            'heading 9': 'h6',
            'heading 10': 'h6',
        }
        # Remove the rPr from the styles dict since all the styling will be
        # down with the heading.
        for style_id, styles in self.styles_dict.items():
            if styles.get('style_name', '').lower() in headers:
                if 'default_run_properties' in styles:
                    del styles['default_run_properties']

        for element in elements:
            # This element is using the default style which is not a heading.
            p_style = find_first(element, 'pStyle')
            if p_style is None:
                continue
            style = p_style.attrib.get('val', '')
            metadata = self.styles_dict.get(style, {})
            style_name = metadata.get('style_name')

            # Check to see if this element is actually a header.
            if style_name and style_name.lower() in headers:
                # Set all the list item variables to false.
                self.meta_data[element]['is_list_item'] = False
                self.meta_data[element]['is_first_list_item'] = False
                self.meta_data[element]['is_last_list_item_in_root'] = False
                # Prime the heading_level
                self.meta_data[element]['heading_level'] = headers[style_name.lower()]  # noqa

    def _convert_upper_roman(self, body):
        if not self.convert_root_level_upper_roman:
            return
        first_root_list_items = [
            # Only root level elements.
            el for el in body.getchildren()
            # And only first_list_items
            if self.is_first_list_item(el)
        ]
        visited_num_ids = []
        all_p_tags_in_body = find_all(body, 'p')
        for root_list_item in first_root_list_items:
            if self.num_id(root_list_item) in visited_num_ids:
                continue
            visited_num_ids.append(self.num_id(root_list_item))
            lst_style = get_list_style(
                self.numbering_root,
                self.num_id(root_list_item).num_id,
                self.ilvl(root_list_item),
            )
            if lst_style != 'upperRoman':
                continue
            ilvl = min(
                self.ilvl(el) for el in all_p_tags_in_body
                if self.num_id(el) == self.num_id(root_list_item)
            )
            root_upper_roman_list_items = [
                el for el in all_p_tags_in_body
                if self.num_id(el) == self.num_id(root_list_item) and
                self.ilvl(el) == ilvl
            ]
            for list_item in root_upper_roman_list_items:
                self.meta_data[list_item]['is_list_item'] = False
                self.meta_data[list_item]['is_first_list_item'] = False
                self.meta_data[list_item]['is_last_list_item_in_root'] = False  # noqa

                self.meta_data[list_item]['heading_level'] = UPPER_ROMAN_TO_HEADING_VALUE  # noqa

    def _set_next(self, body):
        def _get_children_with_content(el):
            # We only care about children if they have text in them.
            children = []
            for child in _filter_children(el, TAGS_HOLDING_CONTENT_TAGS):
                _has_descendant_with_tag = any(
                    has_descendant_with_tag(child, tag) for
                    tag in TAGS_CONTAINING_CONTENT
                )
                if _has_descendant_with_tag:
                    children.append(child)
            return children

        def _assign_next(children):
            # Populate the `next` attribute for all the child elements.
            for i in range(len(children)):
                try:
                    if children[i + 1] is not None:
                        self.meta_data[children[i]]['next'] = children[i + 1]  # noqa
                except IndexError:
                    pass
                try:
                    if children[i - 1] is not None:
                        self.meta_data[children[i]]['previous'] = children[i - 1]  # noqa
                except IndexError:
                    pass
        # Assign next for everything in the root.
        _assign_next(_get_children_with_content(body))

        # In addition set next for everything in table cells.
        for tc in find_all(body, 'tc'):
            _assign_next(_get_children_with_content(tc))


def parse_xml_from_string(xml):
    return cElementTree.fromstring(remove_namespaces(xml))


def convert_dictionary_to_style_fragment(style):
    items = sorted(style.items())
    return ';'.join("%s:%s" % item for item in items)


def convert_dictionary_to_html_attributes(attributes):
    items = sorted(attributes.items())
    return ' '.join('%s="%s"' % item for item in items)


<<<<<<< HEAD
=======
def zip_path_join(*parts):
    '''
    Internally, ZipFile stores forward slashes as required by the zip
    file specification. This occurs REGARDLESS of the operating
    system, so we cannot use os.path.join.
    See http://www.pkware.com/documents/casestudies/APPNOTE.TXT
    Section 4.4.17

    >>> '' == zip_path_join()
    True
    >>> '' == zip_path_join('')
    True
    >>> 'foo' == zip_path_join('', 'foo', '')
    True
    >>> 'foo' == zip_path_join('foo')
    True
    >>> 'foo/bar' == zip_path_join('foo', 'bar')
    True
    >>> 'foo/bar' == zip_path_join('', '', 'foo', 'bar', '',)
    True
    >>> '1/2/3' == zip_path_join(1, 2, 3)
    True
    '''
    return '/'.join([
        string(part) for part in parts if part
    ])


>>>>>>> 2416850b
@contextmanager
def ZipFile(path):  # This is not needed in python 3.2+
    try:
        f = zipfile.ZipFile(path)
    except zipfile.BadZipfile:
        raise MalformedDocxException('Passed in document is not a docx')
    yield f
    f.close()


<<<<<<< HEAD
def xml_tag_split(tag):
    '''
    Given a xml node tag, return the namespace and the tag name. The namespace
    is optional and will be None if not present.

    >>> xml_tag_split('{foo}bar')
    ('foo', 'bar')
    >>> xml_tag_split('bar')
    (None, 'bar')
    '''
    m = re.match('({([^}]+)})?(.+)', tag)
    groups = m.groups()
    return groups[1], groups[2]
=======
def string(*args, **kwargs):
    """
    The unicode function does not exist in python3, so if we want to makes
    things unicode in python2 we need a function like this to make that happen.
    """
    try:
        return unicode(*args, **kwargs)
    except NameError:
        return str(*args, **kwargs)
>>>>>>> 2416850b
<|MERGE_RESOLUTION|>--- conflicted
+++ resolved
@@ -523,37 +523,6 @@
     return ' '.join('%s="%s"' % item for item in items)
 
 
-<<<<<<< HEAD
-=======
-def zip_path_join(*parts):
-    '''
-    Internally, ZipFile stores forward slashes as required by the zip
-    file specification. This occurs REGARDLESS of the operating
-    system, so we cannot use os.path.join.
-    See http://www.pkware.com/documents/casestudies/APPNOTE.TXT
-    Section 4.4.17
-
-    >>> '' == zip_path_join()
-    True
-    >>> '' == zip_path_join('')
-    True
-    >>> 'foo' == zip_path_join('', 'foo', '')
-    True
-    >>> 'foo' == zip_path_join('foo')
-    True
-    >>> 'foo/bar' == zip_path_join('foo', 'bar')
-    True
-    >>> 'foo/bar' == zip_path_join('', '', 'foo', 'bar', '',)
-    True
-    >>> '1/2/3' == zip_path_join(1, 2, 3)
-    True
-    '''
-    return '/'.join([
-        string(part) for part in parts if part
-    ])
-
-
->>>>>>> 2416850b
 @contextmanager
 def ZipFile(path):  # This is not needed in python 3.2+
     try:
@@ -564,7 +533,6 @@
     f.close()
 
 
-<<<<<<< HEAD
 def xml_tag_split(tag):
     '''
     Given a xml node tag, return the namespace and the tag name. The namespace
@@ -578,7 +546,8 @@
     m = re.match('({([^}]+)})?(.+)', tag)
     groups = m.groups()
     return groups[1], groups[2]
-=======
+
+
 def string(*args, **kwargs):
     """
     The unicode function does not exist in python3, so if we want to makes
@@ -587,5 +556,4 @@
     try:
         return unicode(*args, **kwargs)
     except NameError:
-        return str(*args, **kwargs)
->>>>>>> 2416850b
+        return str(*args, **kwargs)