from .parsers import Docx2LaTex, Docx2Html, Docx2Markdown


def docx2html(path):
    return Docx2Html(path).parsed


def docx2markdown(path):
    return Docx2Markdown(path).parsed

<<<<<<< HEAD

def docx2latex(path):
    return Docx2LaTex(path).parsed

VERSION = '0.3.1'
=======
VERSION = '0.3.4'
>>>>>>> 2bb32d6e
<|MERGE_RESOLUTION|>--- conflicted
+++ resolved
@@ -8,12 +8,8 @@
 def docx2markdown(path):
     return Docx2Markdown(path).parsed
 
-<<<<<<< HEAD
 
 def docx2latex(path):
     return Docx2LaTex(path).parsed
 
-VERSION = '0.3.1'
-=======
-VERSION = '0.3.4'
->>>>>>> 2bb32d6e
+VERSION = '0.3.4'