from .parsers import Docx2LaTex, Docx2Html, Docx2Markdown


def docx2html(path):
    return Docx2Html(path).parsed


def docx2markdown(path):
    return Docx2Markdown(path).parsed


<<<<<<< HEAD
def docx2latex(path):
    return Docx2LaTex(path).parsed

VERSION = '0.2.1'
=======
VERSION = '0.3.1'
>>>>>>> c67efbf1
<|MERGE_RESOLUTION|>--- conflicted
+++ resolved
@@ -9,11 +9,7 @@
     return Docx2Markdown(path).parsed
 
 
-<<<<<<< HEAD
 def docx2latex(path):
     return Docx2LaTex(path).parsed
 
-VERSION = '0.2.1'
-=======
-VERSION = '0.3.1'
->>>>>>> c67efbf1
+VERSION = '0.3.1'