--- conflicted
+++ resolved
@@ -5,19 +5,11 @@
 def docx2html(path):
     return Docx2Html(path).parsed
 
-
 def docx2markdown(path):
     return Docx2Markdown(path).parsed
 
-<<<<<<< HEAD
 
 def docx2latex(path):
     return Docx2LaTex(path).parsed
 
-def html2docx(path):
-    return Html2Docx(path).parsed
-
-VERSION = '0.3.1'
-=======
-VERSION = '0.3.6'
->>>>>>> b8bd86a2
+VERSION = '0.3.6'