<<<<<<< HEAD
from __future__ import absolute_import
=======
from __future__ import print_function
>>>>>>> 2416850b

import sys

from pydocx.parsers import Docx2Html, Docx2Markdown


def docx2html(path):
    return Docx2Html(path).parsed


def docx2markdown(path):
    return Docx2Markdown(path).parsed

__version__ = '0.3.18'


def main():
    try:
        parser_to_use = sys.argv[1]
        path_to_docx = sys.argv[2]
        path_to_html = sys.argv[3]
    except IndexError:
        print('Must specify which parser as well as the file to convert and the name of the resulting file.')  # noqa
        sys.exit()
    if parser_to_use == '--html':
        html = Docx2Html(path_to_docx).parsed
    elif parser_to_use == '--markdown':
        html = Docx2Markdown(path_to_docx).parsed
    else:
        print('Only valid parsers are --html and --markdown')
        sys.exit()
    with open(path_to_html, 'w') as f:
        f.write(html.encode('utf-8'))

if __name__ == '__main__':
    main()<|MERGE_RESOLUTION|>--- conflicted
+++ resolved
@@ -1,8 +1,5 @@
-<<<<<<< HEAD
 from __future__ import absolute_import
-=======
 from __future__ import print_function
->>>>>>> 2416850b
 
 import sys
 
