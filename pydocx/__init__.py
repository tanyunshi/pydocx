--- conflicted
+++ resolved
@@ -8,9 +8,4 @@
 def docx2markdown(path):
     return Docx2Markdown(path).parsed
 
-<<<<<<< HEAD
-VERSION = '0.3.0'
-=======
-
-VERSION = '0.3.1'
->>>>>>> c67efbf1
+VERSION = '0.3.1'