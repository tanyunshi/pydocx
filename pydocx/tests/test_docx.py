--- conflicted
+++ resolved
@@ -112,18 +112,12 @@
         'inline_tags.docx',
     )
     actual_html = convert(file_path)
-<<<<<<< HEAD
-    assert_html_equal(actual_html, BASE_HTML % '''
-    <p>This sentence has some <b>bold</b>, some <i>italics</i> and some <u>underline</u>, as well as a <a href="http://www.google.com/">hyperlink</a>.</p>''')  # noqa
-=======
-    assert_html_equal(actual_html, (
-        '<html><body><p>This sentence has some <strong>bold</strong>, '
+    assert_html_equal(actual_html, BASE_HTML % (
+        '<p>This sentence has some <strong>bold</strong>, '
         'some <em>italics</em> and some '
         '<span class="pydocx-underline">underline</span>, '
-        'as well as a <a href="http://www.google.com/">hyperlink</a>'
-        '.</p></body></html>'
+        'as well as a <a href="http://www.google.com/">hyperlink</a>.</p>'
     ))
->>>>>>> 8c5b39cc
 
 
 def test_unicode():
@@ -527,20 +521,11 @@
     # Test just the convert without clean_html to make sure the first
     # break tag is present.
     actual_html = convert(file_path)
-<<<<<<< HEAD
-    assert_html_equal(actual_html, BASE_HTML % '''
-        <p>AAA<br/>BBB</p>
-        <p>CCC</p>
-        <ol list-style-type="decimal">
-            <li>DDD<br/>EEE</li>
-=======
-    assert_html_equal(actual_html, '''
-    <html><body>
+    assert_html_equal(actual_html, BASE_HTML % '''
         <p>AAA<br />BBB</p>
         <p>CCC</p>
-        <ol data-list-type="decimal">
+        <ol list-style-type="decimal">
             <li>DDD<br />EEE</li>
->>>>>>> 8c5b39cc
             <li>FFF</li>
         </ol>
         <table border="1">
@@ -654,18 +639,20 @@
         'simple_table.docx',
     )
     actual_html = convert(file_path)
-<<<<<<< HEAD
     assert_html_equal(actual_html, BASE_HTML % '''
     <table border="1">
-    <tr><td>Cell1<br/>Cell3</td><td>Cell2<br/>
-=======
-    assert_html_equal(actual_html, '''
-    <html><body>
-    <table>
-    <tr><td>Cell1<br />Cell3</td><td>Cell2<br />
->>>>>>> 8c5b39cc
-    And I am writing in the table</td></tr>
-    <tr><td></td><td>Cell4</td></tr>
+        <tr>
+            <td>Cell1<br />
+                Cell3
+            </td>
+            <td>Cell2<br />
+                And I am writing in the table
+            </td>
+        </tr>
+        <tr>
+            <td></td>
+            <td>Cell4</td>
+        </tr>
     </table>
     ''')
 
