from pydocx.tests.document_builder import DocxBuilder as DXB
from pydocx.tests import (
    ElementTree,
    XMLDocx2Html,
    _TranslationTestCase,
    remove_namespaces,
)


class BoldTestCase(_TranslationTestCase):
    expected_output = """
        <html><body>
            <p><b>AAA</b></p>
            <p>BBB</p>
        </body></html>
    """

    def get_xml(self):
        tags = [
            DXB.p_tag(text='AAA', bold=True),
            DXB.p_tag(text='BBB', bold=True, val='false'),
        ]

        body = ''
        for tag in tags:
            body += tag
        xml = DXB.xml(body)
        return xml


class HyperlinkVanillaTestCase(_TranslationTestCase):
    relationship_dict = {
        'rId0': 'www.google.com',
    }

    expected_output = '''
    <html><body>
        <p><a href="www.google.com">link</a>.</p>
    </body></html>
    '''

    def get_xml(self):
        run_tags = []
        run_tags.append(DXB.r_tag('link', is_bold=False))
        run_tags = [DXB.hyperlink_tag(r_id='rId0', run_tags=run_tags)]
        run_tags.append(DXB.r_tag('.', is_bold=False))
        body = DXB.p_tag(run_tags)
        xml = DXB.xml(body)
        return xml


class HyperlinkWithMultipleRunsTestCase(_TranslationTestCase):
    relationship_dict = {
        'rId0': 'www.google.com',
    }

    expected_output = '''
    <html><body>
        <p><a href="www.google.com">link</a>.</p>
    </body></html>
    '''

    def get_xml(self):
        run_tags = [DXB.r_tag(i) for i in 'link']
        run_tags = [DXB.hyperlink_tag(r_id='rId0', run_tags=run_tags)]
        run_tags.append(DXB.r_tag('.', is_bold=False))
        body = DXB.p_tag(run_tags)
        xml = DXB.xml(body)
        return xml


<<<<<<< HEAD
class ImageTestCase(_TranslationTestCase):
    relationship_dict = {
        'rId0': 'media/image1.jpeg',
        'rId1': 'media/image2.jpeg',
    }
    expected_output = '''
        <html><body>
            <p>
                <img src="media/image1.jpeg" height="20px" width="40px" />
            </p>
            <p>
                <img src="media/image2.jpeg" height="21pt" width="41pt" />
            </p>
        </body></html>
    '''

    def get_xml(self):
        drawing = DXB.drawing(height=20, width=40, r_id='rId0')
        pict = DXB.pict(height=21, width=41, r_id='rId1')
        tags = [
            drawing,
            pict,
        ]
        body = ''
        for el in tags:
            body += el

        xml = DXB.xml(body)
        return xml

    def test_get_image_id(self):
        parser = XMLDocx2Html(
            document_xml=self.get_xml(),
            rels_dict=self.relationship_dict,
        )
        tree = ElementTree.fromstring(
            remove_namespaces(self.get_xml()),
        )
        els = []
        els.extend(tree.findall_all('drawing'))
        els.extend(tree.findall_all('pict'))
        image_ids = []
        for el in els:
            image_ids.append(parser._get_image_id(el))
        expected = [
            'rId0',
            'rId1',
        ]
        self.assertEqual(
            set(image_ids),
            set(expected),
        )

    def test_get_image_sizes(self):
        parser = XMLDocx2Html(
            document_xml=self.get_xml(),
            rels_dict=self.relationship_dict,
        )
        tree = ElementTree.fromstring(
            remove_namespaces(self.get_xml()),
        )
        els = []
        els.extend(tree.findall_all('drawing'))
        els.extend(tree.findall_all('pict'))
        image_ids = []
        for el in els:
            image_ids.append(parser._get_image_size(el))
        expected = [
            ('40px', '20px'),
            ('41pt', '21pt'),
        ]
        self.assertEqual(
            set(image_ids),
            set(expected),
        )
#
#
#class SkipImageTestCase(_TranslationTestCase):
#    relationship_dict = {
#        # These are only commented out because ``get_relationship_info``
#        strips
#        # them out, however since we have image_sizes I want to show that they
#        # are intentionally not added to the ``relationship_dict``
#        #'rId0': 'media/image1.svg',
#        #'rId1': 'media/image2.emf',
#        #'rId2': 'media/image3.wmf',
#    }
#    image_sizes = {
#        'rId0': (4, 4),
#        'rId1': (4, 4),
#        'rId2': (4, 4),
#    }
#    expected_output = '<html></html>'
#
#    @staticmethod
#    def image_handler(image_id, relationship_dict):
#        return relationship_dict.get(image_id)
#
#    def get_xml(self):
#        tags = [
#            DXB.drawing('rId2'),
#            DXB.drawing('rId3'),
#            DXB.drawing('rId4'),
#        ]
#        body = ''
#        for el in tags:
#            body += el
#
#        xml = DXB.xml(body)
#        return xml
#
#    def test_get_relationship_info(self):
#        tree = self.get_xml()
#        media = {
#            'media/image1.svg': 'test',
#            'media/image2.emf': 'test',
#            'media/image3.wmf': 'test',
#        }
#        relationship_info = get_relationship_info(
#            tree,
#            media,
#            self.image_sizes,
#        )
#        self.assertEqual(relationship_info, {})
#
#
#class ImageNoSizeTestCase(_TranslationTestCase):
#    relationship_dict = {
#        'rId0': os.path.join(
#            os.path.abspath(os.path.dirname(__file__)),
#            '..',
#            'fixtures',
#            'bullet_go_gray.png',
#        )
#    }
#    image_sizes = {
#        'rId0': (0, 0),
#    }
#    expected_output = '''
#        <html>
#            <p>
#                <img src="%s" />
#            </p>
#        </html>
#    ''' % relationship_dict['rId0']
#
#    @staticmethod
#    def image_handler(image_id, relationship_dict):
#        return relationship_dict.get(image_id)
#
#    def get_xml(self):
#        drawing = DXB.drawing('rId0')
#        tags = [
#            drawing,
#        ]
#        body = ''
#        for el in tags:
#            body += el
#
#        xml = DXB.xml(body)
#        return xml
#
#    def test_convert_image(self):
#        convert_image(self.relationship_dict['rId0'],
#        self.image_sizes['rId0'])
=======
class HyperlinkNoTextTestCase(_TranslationTestCase):
    relationship_dict = {
        'rId0': 'www.google.com',
    }

    expected_output = '''
    <html><body>
    </body></html>
    '''

    def get_xml(self):
        run_tags = []
        run_tags = [DXB.hyperlink_tag(r_id='rId0', run_tags=run_tags)]
        body = DXB.p_tag(run_tags)
        xml = DXB.xml(body)
        return xml


class HyperlinkNotInRelsDictTestCase(_TranslationTestCase):
    relationship_dict = {
        # 'rId0': 'www.google.com', missing
    }

    expected_output = '''
    <html><body>
        <p>link.</p>
    </body></html>
    '''

    def get_xml(self):
        run_tags = []
        run_tags.append(DXB.r_tag('link', is_bold=False))
        run_tags = [DXB.hyperlink_tag(r_id='rId0', run_tags=run_tags)]
        run_tags.append(DXB.r_tag('.', is_bold=False))
        body = DXB.p_tag(run_tags)
        xml = DXB.xml(body)
        return xml
>>>>>>> 882fc547
<|MERGE_RESOLUTION|>--- conflicted
+++ resolved
@@ -69,7 +69,45 @@
         return xml
 
 
-<<<<<<< HEAD
+class HyperlinkNoTextTestCase(_TranslationTestCase):
+    relationship_dict = {
+        'rId0': 'www.google.com',
+    }
+
+    expected_output = '''
+    <html><body>
+    </body></html>
+    '''
+
+    def get_xml(self):
+        run_tags = []
+        run_tags = [DXB.hyperlink_tag(r_id='rId0', run_tags=run_tags)]
+        body = DXB.p_tag(run_tags)
+        xml = DXB.xml(body)
+        return xml
+
+
+class HyperlinkNotInRelsDictTestCase(_TranslationTestCase):
+    relationship_dict = {
+        # 'rId0': 'www.google.com', missing
+    }
+
+    expected_output = '''
+    <html><body>
+        <p>link.</p>
+    </body></html>
+    '''
+
+    def get_xml(self):
+        run_tags = []
+        run_tags.append(DXB.r_tag('link', is_bold=False))
+        run_tags = [DXB.hyperlink_tag(r_id='rId0', run_tags=run_tags)]
+        run_tags.append(DXB.r_tag('.', is_bold=False))
+        body = DXB.p_tag(run_tags)
+        xml = DXB.xml(body)
+        return xml
+
+
 class ImageTestCase(_TranslationTestCase):
     relationship_dict = {
         'rId0': 'media/image1.jpeg',
@@ -234,43 +272,4 @@
 #
 #    def test_convert_image(self):
 #        convert_image(self.relationship_dict['rId0'],
-#        self.image_sizes['rId0'])
-=======
-class HyperlinkNoTextTestCase(_TranslationTestCase):
-    relationship_dict = {
-        'rId0': 'www.google.com',
-    }
-
-    expected_output = '''
-    <html><body>
-    </body></html>
-    '''
-
-    def get_xml(self):
-        run_tags = []
-        run_tags = [DXB.hyperlink_tag(r_id='rId0', run_tags=run_tags)]
-        body = DXB.p_tag(run_tags)
-        xml = DXB.xml(body)
-        return xml
-
-
-class HyperlinkNotInRelsDictTestCase(_TranslationTestCase):
-    relationship_dict = {
-        # 'rId0': 'www.google.com', missing
-    }
-
-    expected_output = '''
-    <html><body>
-        <p>link.</p>
-    </body></html>
-    '''
-
-    def get_xml(self):
-        run_tags = []
-        run_tags.append(DXB.r_tag('link', is_bold=False))
-        run_tags = [DXB.hyperlink_tag(r_id='rId0', run_tags=run_tags)]
-        run_tags.append(DXB.r_tag('.', is_bold=False))
-        body = DXB.p_tag(run_tags)
-        xml = DXB.xml(body)
-        return xml
->>>>>>> 882fc547
+#        self.image_sizes['rId0'])