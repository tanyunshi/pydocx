import os
import time
from itertools import chain

from nose.plugins.skip import SkipTest

from pydocx.tests.document_builder import DocxBuilder as DXB
from pydocx.tests import (
    ElementTree,
    XMLDocx2Html,
    _TranslationTestCase,
    remove_namespaces,
)


class BoldTestCase(_TranslationTestCase):
    expected_output = """
<<<<<<< HEAD
        <p><b>AAA</b></p>
        <p>BBB</p>
=======
        <html><body>
            <p><strong>AAA</strong></p>
            <p>BBB</p>
        </body></html>
>>>>>>> b5911f8b
    """

    def get_xml(self):
        tags = [
            DXB.p_tag(text='AAA', bold=True),
            DXB.p_tag(text='BBB', bold=True, val='false'),
        ]

        body = ''
        for tag in tags:
            body += tag
        xml = DXB.xml(body)
        return xml


class HyperlinkVanillaTestCase(_TranslationTestCase):
    relationship_dict = {
        'rId0': 'www.google.com',
    }

    expected_output = '''
        <p><a href="www.google.com">link</a>.</p>
    '''

    def get_xml(self):
        run_tags = []
        run_tags.append(DXB.r_tag('link', is_bold=False))
        run_tags = [DXB.hyperlink_tag(r_id='rId0', run_tags=run_tags)]
        run_tags.append(DXB.r_tag('.', is_bold=False))
        body = DXB.p_tag(run_tags)
        xml = DXB.xml(body)
        return xml


class HyperlinkWithMultipleRunsTestCase(_TranslationTestCase):
    relationship_dict = {
        'rId0': 'www.google.com',
    }

    expected_output = '''
        <p><a href="www.google.com">link</a>.</p>
    '''

    def get_xml(self):
        run_tags = [DXB.r_tag(i) for i in 'link']
        run_tags = [DXB.hyperlink_tag(r_id='rId0', run_tags=run_tags)]
        run_tags.append(DXB.r_tag('.', is_bold=False))
        body = DXB.p_tag(run_tags)
        xml = DXB.xml(body)
        return xml


class HyperlinkNoTextTestCase(_TranslationTestCase):
    relationship_dict = {
        'rId0': 'www.google.com',
    }

    expected_output = ''

    def get_xml(self):
        run_tags = []
        run_tags = [DXB.hyperlink_tag(r_id='rId0', run_tags=run_tags)]
        body = DXB.p_tag(run_tags)
        xml = DXB.xml(body)
        return xml


class HyperlinkNotInRelsDictTestCase(_TranslationTestCase):
    relationship_dict = {
        # 'rId0': 'www.google.com', missing
    }

    expected_output = '<p>link.</p>'

    def get_xml(self):
        run_tags = []
        run_tags.append(DXB.r_tag('link', is_bold=False))
        run_tags = [DXB.hyperlink_tag(r_id='rId0', run_tags=run_tags)]
        run_tags.append(DXB.r_tag('.', is_bold=False))
        body = DXB.p_tag(run_tags)
        xml = DXB.xml(body)
        return xml


class HyperlinkWithBreakTestCase(_TranslationTestCase):
    relationship_dict = {
        'rId0': 'www.google.com',
    }

<<<<<<< HEAD
    expected_output = '<p><a href="www.google.com">link<br/></a></p>'
=======
    expected_output = '''
    <html><body>
        <p><a href="www.google.com">link<br /></a></p>
    </body></html>
    '''
>>>>>>> b5911f8b

    def get_xml(self):
        run_tags = []
        run_tags.append(DXB.r_tag('link'))
        run_tags.append(DXB.r_tag(None, include_linebreak=True))
        run_tags = [DXB.hyperlink_tag(r_id='rId0', run_tags=run_tags)]
        body = DXB.p_tag(run_tags)
        xml = DXB.xml(body)
        return xml


class ImageTestCase(_TranslationTestCase):
    relationship_dict = {
        'rId0': 'media/image1.jpeg',
        'rId1': 'media/image2.jpeg',
    }
    expected_output = '''
        <p>
            <img src="media/image1.jpeg" height="20px" width="40px" />
        </p>
        <p>
            <img src="media/image2.jpeg" height="21pt" width="41pt" />
        </p>
    '''

    def get_xml(self):
        drawing = DXB.drawing(height=20, width=40, r_id='rId0')
        pict = DXB.pict(height=21, width=41, r_id='rId1')
        tags = [
            drawing,
            pict,
        ]
        body = ''
        for el in tags:
            body += el

        xml = DXB.xml(body)
        return xml

    def test_get_image_id(self):
        parser = XMLDocx2Html(
            document_xml=self.get_xml(),
            rels_dict=self.relationship_dict,
        )
        tree = ElementTree.fromstring(
            remove_namespaces(self.get_xml()),
        )
        els = []
        els.extend(tree.find_all('drawing'))
        els.extend(tree.find_all('pict'))
        image_ids = []
        for el in els:
            image_ids.append(parser._get_image_id(el))
        expected = [
            'rId0',
            'rId1',
        ]
        self.assertEqual(
            set(image_ids),
            set(expected),
        )

    def test_get_image_sizes(self):
        parser = XMLDocx2Html(
            document_xml=self.get_xml(),
            rels_dict=self.relationship_dict,
        )
        tree = ElementTree.fromstring(
            remove_namespaces(self.get_xml()),
        )
        els = []
        els.extend(tree.find_all('drawing'))
        els.extend(tree.find_all('pict'))
        image_ids = []
        for el in els:
            image_ids.append(parser._get_image_size(el))
        expected = [
            ('40px', '20px'),
            ('41pt', '21pt'),
        ]
        self.assertEqual(
            set(image_ids),
            set(expected),
        )


class ImageNotInRelsDictTestCase(_TranslationTestCase):
    relationship_dict = {
        # 'rId0': 'media/image1.jpeg',
    }
    expected_output = ''

    def get_xml(self):
        drawing = DXB.drawing(height=20, width=40, r_id='rId0')
        body = drawing

        xml = DXB.xml(body)
        return xml


class ImageNoSizeTestCase(_TranslationTestCase):
    relationship_dict = {
        'rId0': os.path.join(
            os.path.abspath(os.path.dirname(__file__)),
            '..',
            'fixtures',
            'bullet_go_gray.png',
        )
    }
    image_sizes = {
        'rId0': (0, 0),
    }
    expected_output = '''
        <html>
            <p>
                <img src="%s" />
            </p>
        </html>
    ''' % relationship_dict['rId0']

    @staticmethod
    def image_handler(image_id, relationship_dict):
        return relationship_dict.get(image_id)

    def get_xml(self):
        raise SkipTest(
            'Since we are not using PIL, we do not need this test yet.',
        )
        drawing = DXB.drawing('rId0')
        tags = [
            drawing,
        ]
        body = ''
        for el in tags:
            body += el

        xml = DXB.xml(body)
        return xml


class TableTag(_TranslationTestCase):
    expected_output = '''
        <table border="1">
            <tr>
                <td>AAA</td>
                <td>BBB</td>
            </tr>
            <tr>
                <td>CCC</td>
                <td>DDD</td>
            </tr>
        </table>
    '''

    def get_xml(self):
        table = DXB.table(num_rows=2, num_columns=2, text=chain(
            [DXB.p_tag('AAA')],
            [DXB.p_tag('BBB')],
            [DXB.p_tag('CCC')],
            [DXB.p_tag('DDD')],
        ))
        body = table
        xml = DXB.xml(body)
        return xml


class NestedTableTag(_TranslationTestCase):
    expected_output = '''
        <table border="1">
            <tr>
                <td>AAA</td>
                <td>BBB</td>
            </tr>
            <tr>
                <td>CCC</td>
                <td>
                    <table border="1">
                        <tr>
                            <td>DDD</td>
                            <td>EEE</td>
                        </tr>
                        <tr>
                            <td>FFF</td>
                            <td>GGG</td>
                        </tr>
                    </table>
                </td>
            </tr>
        </table>
    '''

    def get_xml(self):
        nested_table = DXB.table(num_rows=2, num_columns=2, text=chain(
            [DXB.p_tag('DDD')],
            [DXB.p_tag('EEE')],
            [DXB.p_tag('FFF')],
            [DXB.p_tag('GGG')],
        ))
        table = DXB.table(num_rows=2, num_columns=2, text=chain(
            [DXB.p_tag('AAA')],
            [DXB.p_tag('BBB')],
            [DXB.p_tag('CCC')],
            [nested_table],
        ))
        body = table
        xml = DXB.xml(body)
        return xml


class TableWithInvalidTag(_TranslationTestCase):
    expected_output = '''
        <table border="1">
            <tr>
                <td>AAA</td>
                <td>BBB</td>
            </tr>
            <tr>
                <td></td>
                <td>DDD</td>
            </tr>
        </table>
    '''

    def get_xml(self):
        table = DXB.table(num_rows=2, num_columns=2, text=chain(
            [DXB.p_tag('AAA')],
            [DXB.p_tag('BBB')],
            # This tag may have CCC in it, however this tag has no meaning
            # pertaining to content.
            ['<w:invalidTag>CCC</w:invalidTag>'],
            [DXB.p_tag('DDD')],
        ))
        body = table
        xml = DXB.xml(body)
        return xml


class TableWithListAndParagraph(_TranslationTestCase):
    expected_output = '''
        <table border="1">
            <tr>
                <td>
                    <ol list-style-type="decimal">
                        <li>AAA</li>
                        <li>BBB</li>
                    </ol>
                    CCC<br />
                    DDD
                </td>
            </tr>
        </table>
    '''

    def get_xml(self):
        li_text = [
            ('AAA', 0, 1),
            ('BBB', 0, 1),
        ]
        lis = ''
        for text, ilvl, numId in li_text:
            lis += DXB.li(text=text, ilvl=ilvl, numId=numId)
        els = [
            lis,
            DXB.p_tag('CCC'),
            DXB.p_tag('DDD'),
        ]
        td = ''
        for el in els:
            td += el
        table = DXB.table(num_rows=1, num_columns=1, text=chain(
            [td],
        ))
        body = table
        xml = DXB.xml(body)
        return xml


class SimpleListTestCase(_TranslationTestCase):
    expected_output = '''
        <ol list-style-type="lowerLetter">
            <li>AAA</li>
            <li>BBB</li>
            <li>CCC</li>
        </ol>
    '''

    # Ensure its not failing somewhere and falling back to decimal
    numbering_dict = {
        '1': {
            '0': 'lowerLetter',
        }
    }

    def get_xml(self):
        li_text = [
            ('AAA', 0, 1),
            ('BBB', 0, 1),
            ('CCC', 0, 1),
        ]
        lis = ''
        for text, ilvl, numId in li_text:
            lis += DXB.li(text=text, ilvl=ilvl, numId=numId)

        xml = DXB.xml(lis)
        return xml


class SingleListItemTestCase(_TranslationTestCase):
    expected_output = '''
        <ol list-style-type="lowerLetter">
            <li>AAA</li>
        </ol>
    '''

    # Ensure its not failing somewhere and falling back to decimal
    numbering_dict = {
        '1': {
            '0': 'lowerLetter',
        }
    }

    def get_xml(self):
        li_text = [
            ('AAA', 0, 1),
        ]
        lis = ''
        for text, ilvl, numId in li_text:
            lis += DXB.li(text=text, ilvl=ilvl, numId=numId)

        xml = DXB.xml(lis)
        return xml


class ListWithContinuationTestCase(_TranslationTestCase):
    expected_output = '''
<<<<<<< HEAD
        <ol list-style-type="decimal">
            <li>AAA<br/>BBB</li>
            <li>CCC
                <table border="1">
                    <tr>
                        <td>DDD</td>
                        <td>EEE</td>
                    </tr>
                    <tr>
                        <td>FFF</td>
                        <td>GGG</td>
                    </tr>
                </table>
            </li>
            <li>HHH</li>
        </ol>
=======
        <html><body>
            <ol data-list-type="decimal">
                <li>AAA<br />BBB</li>
                <li>CCC
                    <table>
                        <tr>
                            <td>DDD</td>
                            <td>EEE</td>
                        </tr>
                        <tr>
                            <td>FFF</td>
                            <td>GGG</td>
                        </tr>
                    </table>
                </li>
                <li>HHH</li>
            </ol>
        </body></html>
>>>>>>> b5911f8b
    '''

    def get_xml(self):
        table = DXB.table(num_rows=2, num_columns=2, text=chain(
            [DXB.p_tag('DDD')],
            [DXB.p_tag('EEE')],
            [DXB.p_tag('FFF')],
            [DXB.p_tag('GGG')],
        ))
        tags = [
            DXB.li(text='AAA', ilvl=0, numId=1),
            DXB.p_tag('BBB'),
            DXB.li(text='CCC', ilvl=0, numId=1),
            table,
            DXB.li(text='HHH', ilvl=0, numId=1),
        ]
        body = ''
        for el in tags:
            body += el

        xml = DXB.xml(body)
        return xml


class ListWithMultipleContinuationTestCase(_TranslationTestCase):
    expected_output = '''
        <ol list-style-type="decimal">
            <li>AAA
                <table border="1">
                    <tr>
                        <td>BBB</td>
                    </tr>
                </table>
                <table border="1">
                    <tr>
                        <td>CCC</td>
                    </tr>
                </table>
            </li>
            <li>DDD</li>
        </ol>
    '''

    def get_xml(self):
        table1 = DXB.table(num_rows=1, num_columns=1, text=chain(
            [DXB.p_tag('BBB')],
        ))
        table2 = DXB.table(num_rows=1, num_columns=1, text=chain(
            [DXB.p_tag('CCC')],
        ))
        tags = [
            DXB.li(text='AAA', ilvl=0, numId=1),
            table1,
            table2,
            DXB.li(text='DDD', ilvl=0, numId=1),
        ]
        body = ''
        for el in tags:
            body += el

        xml = DXB.xml(body)
        return xml


class MangledIlvlTestCase(_TranslationTestCase):
    expected_output = '''
        <ol list-style-type="lowerLetter">
            <li>AAA</li>
        </ol>
        <ol list-style-type="decimal">
            <li>BBB
                <ol list-style-type="decimal">
                    <li>CCC</li>
                </ol>
            </li>
        </ol>
    '''

    def get_xml(self):
        li_text = [
            ('AAA', 0, 2),
            ('BBB', 1, 1),
            ('CCC', 0, 1),
        ]
        lis = ''
        for text, ilvl, numId in li_text:
            lis += DXB.li(text=text, ilvl=ilvl, numId=numId)

        xml = DXB.xml(lis)
        return xml


class SeperateListsTestCase(_TranslationTestCase):
    expected_output = '''
        <ol list-style-type="lowerLetter">
            <li>AAA</li>
        </ol>
        <ol list-style-type="decimal">
            <li>BBB</li>
        </ol>
        <ol list-style-type="lowerLetter">
            <li>CCC</li>
        </ol>
    '''

    def get_xml(self):
        li_text = [
            ('AAA', 0, 2),
            # Because AAA and CCC are part of the same list (same list id)
            # and BBB is different, these need to be split into three
            # lists (or lose everything from BBB and after.
            ('BBB', 0, 1),
            ('CCC', 0, 2),
        ]
        lis = ''
        for text, ilvl, numId in li_text:
            lis += DXB.li(text=text, ilvl=ilvl, numId=numId)

        xml = DXB.xml(lis)
        return xml


class InvalidIlvlOrderTestCase(_TranslationTestCase):
    expected_output = '''
        <ol list-style-type="decimal">
            <li>AAA
                <ol list-style-type="decimal">
                    <li>BBB
                        <ol list-style-type="decimal">
                            <li>CCC</li>
                        </ol>
                    </li>
                </ol>
            </li>
        </ol>
    '''

    def get_xml(self):
        tags = [
            DXB.li(text='AAA', ilvl=1, numId=1),
            DXB.li(text='BBB', ilvl=3, numId=1),
            DXB.li(text='CCC', ilvl=2, numId=1),
        ]
        body = ''
        for el in tags:
            body += el

        xml = DXB.xml(body)
        return xml


class DeeplyNestedTableTestCase(_TranslationTestCase):
    expected_output = ''
    run_expected_output = False

    def get_xml(self):
        table = DXB.p_tag('AAA')

        for _ in range(50):
            table = DXB.table(num_rows=1, num_columns=1, text=chain(
                [table],
            ))
        body = table
        xml = DXB.xml(body)
        return xml

    def test_performance(self):
        if not os.environ.get('TRAVIS_EXECUTE_PERFORMANCE', False):
            raise SkipTest('TRAVIS_EXECUTE_PERFORMANCE is false')
        with self.toggle_run_expected_output():
            start_time = time.time()
            try:
                self.test_expected_output()
            except AssertionError:
                pass
            end_time = time.time()
            total_time = end_time - start_time
            # This finishes in under a second on python 2.7
            assert total_time < 5, total_time


class NonStandardTextTagsTestCase(_TranslationTestCase):
    expected_output = '''
        <p><span class='insert' author='' date=''>insert </span>
        smarttag</p>
    '''

    def get_xml(self):
        run_tags = [DXB.r_tag(i) for i in 'insert ']
        insert_tag = DXB.insert_tag(run_tags)
        run_tags = [DXB.r_tag(i) for i in 'smarttag']
        smart_tag = DXB.smart_tag(run_tags)

        run_tags = [insert_tag, smart_tag]
        body = DXB.p_tag(run_tags)
        xml = DXB.xml(body)
        return xml


class RTagWithNoText(_TranslationTestCase):
    expected_output = ''

    def get_xml(self):
        p_tag = DXB.p_tag(None)  # No text
        run_tags = [p_tag]
        # The bug is only present in a hyperlink
        run_tags = [DXB.hyperlink_tag(r_id='rId0', run_tags=run_tags)]
        body = DXB.p_tag(run_tags)

        xml = DXB.xml(body)
        return xml


class DeleteTagInList(_TranslationTestCase):
    expected_output = '''
<<<<<<< HEAD
        <ol list-style-type="decimal">
            <li>AAA<br/>
=======
    <html><body>
        <ol data-list-type="decimal">
            <li>AAA<br />
>>>>>>> b5911f8b
                <span class='delete' author='' date=''>BBB</span>
            </li>
            <li>CCC</li>
        </ol>
    '''

    def get_xml(self):
        delete_tags = DXB.delete_tag(['BBB'])
        p_tag = DXB.p_tag([delete_tags])

        body = DXB.li(text='AAA', ilvl=0, numId=0)
        body += p_tag
        body += DXB.li(text='CCC', ilvl=0, numId=0)

        xml = DXB.xml(body)
        return xml


class InsertTagInList(_TranslationTestCase):
    expected_output = '''
<<<<<<< HEAD
        <ol list-style-type="decimal">
            <li>AAA<br/>
=======
    <html><body>
        <ol data-list-type="decimal">
            <li>AAA<br />
>>>>>>> b5911f8b
                <span class='insert' author='' date=''>BBB</span>
            </li>
            <li>CCC</li>
        </ol>
    '''

    def get_xml(self):
        run_tags = [DXB.r_tag(i) for i in 'BBB']
        insert_tags = DXB.insert_tag(run_tags)
        p_tag = DXB.p_tag([insert_tags])

        body = DXB.li(text='AAA', ilvl=0, numId=0)
        body += p_tag
        body += DXB.li(text='CCC', ilvl=0, numId=0)

        xml = DXB.xml(body)
        return xml


class SmartTagInList(_TranslationTestCase):
    expected_output = '''
<<<<<<< HEAD
        <ol list-style-type="decimal">
            <li>AAA<br/>
=======
    <html><body>
        <ol data-list-type="decimal">
            <li>AAA<br />
>>>>>>> b5911f8b
                BBB
            </li>
            <li>CCC</li>
        </ol>
    '''

    def get_xml(self):
        run_tags = [DXB.r_tag(i) for i in 'BBB']
        smart_tag = DXB.smart_tag(run_tags)
        p_tag = DXB.p_tag([smart_tag])

        body = DXB.li(text='AAA', ilvl=0, numId=0)
        body += p_tag
        body += DXB.li(text='CCC', ilvl=0, numId=0)

        xml = DXB.xml(body)
        return xml


class SingleListItem(_TranslationTestCase):
    expected_output = '''
        <ol list-style-type="lowerLetter">
            <li>AAA</li>
        </ol>
        <p>BBB</p>
    '''

    numbering_dict = {
        '1': {
            '0': 'lowerLetter',
        }
    }

    def get_xml(self):
        li = DXB.li(text='AAA', ilvl=0, numId=1)
        p_tags = [
            DXB.p_tag('BBB'),
        ]
        body = li
        for p_tag in p_tags:
            body += p_tag
        xml = DXB.xml(body)
        return xml


class SimpleTableTest(_TranslationTestCase):
    expected_output = '''
        <table border="1">
            <tr>
                <td>Blank</td>
                <td>Column 1</td>
                <td>Column 2</td>
            </tr>
            <tr>
                <td>Row 1</td>
                <td>First</td>
                <td>Second</td>
            </tr>
            <tr>
                <td>Row 2</td>
                <td>Third</td>
                <td>Fourth</td>
            </tr>
        </table>'''

    def get_xml(self):
        table = DXB.table(num_rows=3, num_columns=3, text=chain(
            [DXB.p_tag('Blank')],
            [DXB.p_tag('Column 1')],
            [DXB.p_tag('Column 2')],
            [DXB.p_tag('Row 1')],
            [DXB.p_tag('First')],
            [DXB.p_tag('Second')],
            [DXB.p_tag('Row 2')],
            [DXB.p_tag('Third')],
            [DXB.p_tag('Fourth')],
        ), merge=True)
        body = table

        xml = DXB.xml(body)
        return xml


class MissingIlvl(_TranslationTestCase):
    expected_output = '''
<<<<<<< HEAD
        <ol list-style-type="decimal">
            <li>AAA<br/>
=======
    <html><body>
        <ol data-list-type="decimal">
            <li>AAA<br />
>>>>>>> b5911f8b
                BBB
            </li>
            <li>CCC</li>
        </ol>
    '''

    def get_xml(self):
        li_text = [
            ('AAA', 0, 1),
            ('BBB', None, 1),  # Because why not.
            ('CCC', 0, 1),
        ]
        lis = ''
        for text, ilvl, numId in li_text:
            lis += DXB.li(text=text, ilvl=ilvl, numId=numId)
        body = lis
        xml = DXB.xml(body)
        return xml


class SameNumIdInTable(_TranslationTestCase):
    expected_output = '''
        <ol list-style-type="lowerLetter">
            <li>AAA
                <table border="1">
                    <tr>
                        <td>
                            <ol list-style-type="lowerLetter">
                                <li>BBB</li>
                            </ol>
                        </td>
                    </tr>
                </table>
            </li>
            <li>CCC</li>
        </ol>
    '''

    # Ensure its not failing somewhere and falling back to decimal
    numbering_dict = {
        '1': {
            '0': 'lowerLetter',
        }
    }

    def get_xml(self):
        li_text = [
            ('BBB', 0, 1),
        ]
        lis = ''
        for text, ilvl, numId in li_text:
            lis += DXB.li(text=text, ilvl=ilvl, numId=numId)
        table = DXB.table(num_rows=1, num_columns=1, text=chain(
            [lis],
        ))
        lis = ''
        lis += DXB.li(text='AAA', ilvl=0, numId=1)
        lis += table
        lis += DXB.li(text='CCC', ilvl=0, numId=1)
        body = lis

        xml = DXB.xml(body)
        return xml


class SDTTestCase(_TranslationTestCase):
    expected_output = '''
<<<<<<< HEAD
        <ol list-style-type="decimal">
            <li>AAA<br/>
=======
    <html><body>
        <ol data-list-type="decimal">
            <li>AAA<br />
>>>>>>> b5911f8b
                BBB
            </li>
            <li>CCC</li>
        </ol>
    '''

    def get_xml(self):
        body = ''
        body += DXB.li(text='AAA', ilvl=0, numId=0)
        body += DXB.sdt_tag(p_tag=DXB.p_tag(text='BBB'))
        body += DXB.li(text='CCC', ilvl=0, numId=0)

        xml = DXB.xml(body)
        return xml<|MERGE_RESOLUTION|>--- conflicted
+++ resolved
@@ -15,15 +15,8 @@
 
 class BoldTestCase(_TranslationTestCase):
     expected_output = """
-<<<<<<< HEAD
-        <p><b>AAA</b></p>
+        <p><strong>AAA</strong></p>
         <p>BBB</p>
-=======
-        <html><body>
-            <p><strong>AAA</strong></p>
-            <p>BBB</p>
-        </body></html>
->>>>>>> b5911f8b
     """
 
     def get_xml(self):
@@ -113,15 +106,7 @@
         'rId0': 'www.google.com',
     }
 
-<<<<<<< HEAD
-    expected_output = '<p><a href="www.google.com">link<br/></a></p>'
-=======
-    expected_output = '''
-    <html><body>
-        <p><a href="www.google.com">link<br /></a></p>
-    </body></html>
-    '''
->>>>>>> b5911f8b
+    expected_output = '<p><a href="www.google.com">link<br /></a></p>'
 
     def get_xml(self):
         run_tags = []
@@ -457,9 +442,8 @@
 
 class ListWithContinuationTestCase(_TranslationTestCase):
     expected_output = '''
-<<<<<<< HEAD
-        <ol list-style-type="decimal">
-            <li>AAA<br/>BBB</li>
+        <ol list-style-type="decimal">
+            <li>AAA<br />BBB</li>
             <li>CCC
                 <table border="1">
                     <tr>
@@ -474,26 +458,6 @@
             </li>
             <li>HHH</li>
         </ol>
-=======
-        <html><body>
-            <ol data-list-type="decimal">
-                <li>AAA<br />BBB</li>
-                <li>CCC
-                    <table>
-                        <tr>
-                            <td>DDD</td>
-                            <td>EEE</td>
-                        </tr>
-                        <tr>
-                            <td>FFF</td>
-                            <td>GGG</td>
-                        </tr>
-                    </table>
-                </li>
-                <li>HHH</li>
-            </ol>
-        </body></html>
->>>>>>> b5911f8b
     '''
 
     def get_xml(self):
@@ -709,14 +673,8 @@
 
 class DeleteTagInList(_TranslationTestCase):
     expected_output = '''
-<<<<<<< HEAD
-        <ol list-style-type="decimal">
-            <li>AAA<br/>
-=======
-    <html><body>
-        <ol data-list-type="decimal">
+        <ol list-style-type="decimal">
             <li>AAA<br />
->>>>>>> b5911f8b
                 <span class='delete' author='' date=''>BBB</span>
             </li>
             <li>CCC</li>
@@ -737,14 +695,8 @@
 
 class InsertTagInList(_TranslationTestCase):
     expected_output = '''
-<<<<<<< HEAD
-        <ol list-style-type="decimal">
-            <li>AAA<br/>
-=======
-    <html><body>
-        <ol data-list-type="decimal">
+        <ol list-style-type="decimal">
             <li>AAA<br />
->>>>>>> b5911f8b
                 <span class='insert' author='' date=''>BBB</span>
             </li>
             <li>CCC</li>
@@ -766,14 +718,8 @@
 
 class SmartTagInList(_TranslationTestCase):
     expected_output = '''
-<<<<<<< HEAD
-        <ol list-style-type="decimal">
-            <li>AAA<br/>
-=======
-    <html><body>
-        <ol data-list-type="decimal">
+        <ol list-style-type="decimal">
             <li>AAA<br />
->>>>>>> b5911f8b
                 BBB
             </li>
             <li>CCC</li>
@@ -859,14 +805,8 @@
 
 class MissingIlvl(_TranslationTestCase):
     expected_output = '''
-<<<<<<< HEAD
-        <ol list-style-type="decimal">
-            <li>AAA<br/>
-=======
-    <html><body>
-        <ol data-list-type="decimal">
+        <ol list-style-type="decimal">
             <li>AAA<br />
->>>>>>> b5911f8b
                 BBB
             </li>
             <li>CCC</li>
@@ -934,14 +874,8 @@
 
 class SDTTestCase(_TranslationTestCase):
     expected_output = '''
-<<<<<<< HEAD
-        <ol list-style-type="decimal">
-            <li>AAA<br/>
-=======
-    <html><body>
-        <ol data-list-type="decimal">
+        <ol list-style-type="decimal">
             <li>AAA<br />
->>>>>>> b5911f8b
                 BBB
             </li>
             <li>CCC</li>
