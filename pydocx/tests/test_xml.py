# -*- coding: utf-8 -*-
import os
import sys
import time

from nose.plugins.skip import SkipTest

from pydocx.tests.document_builder import DocxBuilder as DXB
from pydocx.tests import (
    XMLDocx2Html,
    _TranslationTestCase,
)
from pydocx.utils import parse_xml_from_string, find_all
from pydocx.wordml import ImagePart


class StyleIsOnTestCase(_TranslationTestCase):
    expected_output = """
        <p><strong>AAA</strong></p>
        <p>BBB</p>
        <p>CCC</p>
        <p>DDD</p>
        <p>EEE</p>
        <p>FFF</p>
        <p>GGG</p>
    """

    def get_xml(self):
        tags = [
            DXB.p_tag(
                [
                    DXB.r_tag(
                        [DXB.t_tag('AAA')],
                        rpr=DXB.rpr_tag({'b': None}),
                    ),
                ],
            ),
            DXB.p_tag(
                [
                    DXB.r_tag(
                        [DXB.t_tag('BBB')],
                        rpr=DXB.rpr_tag({'b': 'false'}),
                    ),
                ],
            ),
            DXB.p_tag(
                [
                    DXB.r_tag(
                        [DXB.t_tag('CCC')],
                        rpr=DXB.rpr_tag({'b': '0'}),
                    ),
                ],
            ),
            DXB.p_tag(
                [
                    DXB.r_tag(
                        [DXB.t_tag('DDD')],
                        rpr=DXB.rpr_tag({'u': 'none'}),
                    ),
                ],
            ),
            DXB.p_tag(
                [
                    DXB.r_tag(
                        [DXB.t_tag('EEE')],
                        rpr=DXB.rpr_tag({'u': ''}),
                    ),
                ],
            ),
            DXB.p_tag(
                [
                    DXB.r_tag(
                        [DXB.t_tag('FFF')],
                        rpr=DXB.rpr_tag({'u': None}),
                    ),
                ],
            ),
            DXB.p_tag(
                [
                    DXB.r_tag(
                        [DXB.t_tag('GGG')],
                        rpr=DXB.rpr_tag({'b': 'off'}),
                    ),
                ],
            ),
        ]

        body = ''
        for tag in tags:
            body += tag
        xml = DXB.xml(body)
        return xml


class HyperlinkVanillaTestCase(_TranslationTestCase):

    relationships = [
        dict(
            relationship_id='rId0',
            relationship_type='foo/hyperlink',
            external=True,
            target_path='www.google.com',
        ),
    ]

    expected_output = '''
        <p><a href="www.google.com">link</a>.</p>
    '''

    def get_xml(self):
        run_tags = []
        run_tags.append(DXB.r_tag([DXB.t_tag('link')]))
        run_tags = [DXB.hyperlink_tag(r_id='rId0', run_tags=run_tags)]
        run_tags.append(DXB.r_tag([DXB.t_tag('.')]))
        body = DXB.p_tag(run_tags)
        xml = DXB.xml(body)
        return xml


class HyperlinkWithMultipleRunsTestCase(_TranslationTestCase):
    relationships = [
        dict(
            relationship_id='rId0',
            relationship_type='foo/hyperlink',
            external=True,
            target_path='www.google.com',
        ),
    ]

    expected_output = '''
        <p><a href="www.google.com">link</a>.</p>
    '''

    def get_xml(self):
        run_tags = [DXB.r_tag([DXB.t_tag(i)]) for i in 'link']
        run_tags = [DXB.hyperlink_tag(r_id='rId0', run_tags=run_tags)]
        run_tags.append(DXB.r_tag([DXB.t_tag('.')]))
        body = DXB.p_tag(run_tags)
        xml = DXB.xml(body)
        return xml


class HyperlinkNoTextTestCase(_TranslationTestCase):
    relationships = [
        dict(
            relationship_id='rId0',
            relationship_type='foo/hyperlink',
            external=True,
            target_path='www.google.com',
        ),
    ]

    expected_output = ''

    def get_xml(self):
        run_tags = []
        run_tags = [DXB.hyperlink_tag(r_id='rId0', run_tags=run_tags)]
        body = DXB.p_tag(run_tags)
        xml = DXB.xml(body)
        return xml


class HyperlinkWithoutDefinedRelationshipDictTestCase(_TranslationTestCase):
    relationships = [
    ]

    expected_output = '<p>link.</p>'

    def get_xml(self):
        run_tags = []
        run_tags.append(DXB.r_tag([DXB.t_tag('link')]))
        run_tags = [DXB.hyperlink_tag(r_id='rId0', run_tags=run_tags)]
        run_tags.append(DXB.r_tag([DXB.t_tag('.')]))
        body = DXB.p_tag(run_tags)
        xml = DXB.xml(body)
        return xml


class HyperlinkWithBreakTestCase(_TranslationTestCase):
    relationships = [
        dict(
            relationship_id='rId0',
            relationship_type='foo/hyperlink',
            external=True,
            target_path='www.google.com',
        ),
    ]

    expected_output = '<p><a href="www.google.com">link<br /></a></p>'

    def get_xml(self):
        run_tags = []
        run_tags.append(DXB.r_tag([DXB.t_tag('link')]))
        run_tags.append(DXB.r_tag([DXB.linebreak()]))
        run_tags = [DXB.hyperlink_tag(r_id='rId0', run_tags=run_tags)]
        body = DXB.p_tag(run_tags)
        xml = DXB.xml(body)
        return xml


class ImageLocal(_TranslationTestCase):
    relationships = [
        dict(
            relationship_id='rId0',
            relationship_type=ImagePart.relationship_type,
            external=False,
<<<<<<< HEAD
            target_path='media/image1.jpeg',
            data='content1',
=======
            target_path='word/media/image1.jpeg',
            target=OPCPart(raw_data=b'content1'),
>>>>>>> 2416850b
        ),
        dict(
            relationship_id='rId1',
            relationship_type=ImagePart.relationship_type,
            external=False,
<<<<<<< HEAD
            target_path='media/image2.jpeg',
            data='content2',
=======
            target_path='word/media/image2.jpeg',
            target=OPCPart(raw_data=b'content2'),
>>>>>>> 2416850b
        ),
    ]

    expected_output = '''
    <p><img src="data:image/jpeg;base64,Y29udGVudDE=" /></p>
    <p><img src="data:image/jpeg;base64,Y29udGVudDI=" /></p>
    '''

    def get_xml(self):
        drawing = DXB.drawing(height=None, width=None, r_id='rId0')
        pict = DXB.pict(height=None, width=None, r_id='rId1')
        tags = [
            drawing,
            pict,
        ]
        body = ''
        for el in tags:
            body += el

        xml = DXB.xml(body)
        return xml


class ImageTestCase(_TranslationTestCase):
    relationships = [
        dict(
            relationship_id='rId0',
            relationship_type=ImagePart.relationship_type,
            external=False,
<<<<<<< HEAD
            target_path='media/image1.jpeg',
            data='content1',
=======
            target_path='word/media/image1.jpeg',
            target=OPCPart(raw_data=b'content1'),
>>>>>>> 2416850b
        ),
        dict(
            relationship_id='rId1',
            relationship_type=ImagePart.relationship_type,
            external=False,
<<<<<<< HEAD
            target_path='media/image2.jpeg',
            data='content2',
=======
            target_path='word/media/image2.jpeg',
            target=OPCPart(raw_data=b'content2'),
>>>>>>> 2416850b
        ),
    ]

    expected_output = '''
        <p>
            <img src="data:image/jpeg;base64,Y29udGVudDE="
                height="20px" width="40px" />
        </p>
        <p>
            <img src="data:image/jpeg;base64,Y29udGVudDI="
                height="21pt" width="41pt" />
        </p>
    '''

    def get_xml(self):
        drawing = DXB.drawing(height=20, width=40, r_id='rId0')
        pict = DXB.pict(height=21, width=41, r_id='rId1')
        tags = [
            drawing,
            pict,
        ]
        body = ''
        for el in tags:
            body += el

        xml = DXB.xml(body)
        return xml

    def test_get_image_id(self):
        parser = XMLDocx2Html(
            document_xml=self.get_xml(),
            relationships=self.relationships,
        )
        tree = parse_xml_from_string(self.get_xml())
        els = []
        els.extend(find_all(tree, 'drawing'))
        els.extend(find_all(tree, 'pict'))
        image_ids = []
        for el in els:
            image_ids.append(parser._get_image_id(el))
        expected = [
            'rId0',
            'rId1',
        ]
        self.assertEqual(
            set(image_ids),
            set(expected),
        )

    def test_get_image_sizes(self):
        parser = XMLDocx2Html(
            document_xml=self.get_xml(),
            relationships=self.relationships,
        )
        tree = parse_xml_from_string(self.get_xml())
        els = []
        els.extend(find_all(tree, 'drawing'))
        els.extend(find_all(tree, 'pict'))
        image_ids = []
        for el in els:
            image_ids.append(parser._get_image_size(el))
        expected = [
            ('40px', '20px'),
            ('41pt', '21pt'),
        ]
        self.assertEqual(
            set(image_ids),
            set(expected),
        )


class ImageNotInRelsDictTestCase(_TranslationTestCase):
    relationships = [
    ]
    expected_output = ''

    def get_xml(self):
        drawing = DXB.drawing(height=20, width=40, r_id='rId0')
        body = drawing

        xml = DXB.xml(body)
        return xml


class ImageNoSizeTestCase(_TranslationTestCase):
    relationships = [
        dict(
            relationship_id='rId0',
            relationship_type=ImagePart.relationship_type,
            external=False,
            target_path=os.path.join(
                os.path.abspath(os.path.dirname(__file__)),
                '..',
                'fixtures',
                'bullet_go_gray.png',
            ),
            data='content1',
        )
    ]
    image_sizes = {
        'rId0': (0, 0),
    }
    expected_output = '''
        <html>
            <p>
                <img src="%s" />
            </p>
        </html>
    ''' % relationships[0]['target_path']

    @staticmethod
    def image_handler(image_id, relationship_dict):
        return relationship_dict.get(image_id)

    def get_xml(self):
        raise SkipTest(
            'Since we are not using PIL, we do not need this test yet.',
        )
        drawing = DXB.drawing('rId0')
        tags = [
            drawing,
        ]
        body = ''
        for el in tags:
            body += el

        xml = DXB.xml(body)
        return xml


class TableTag(_TranslationTestCase):
    expected_output = '''
        <table border="1">
            <tr>
                <td>AAA</td>
                <td>BBB</td>
            </tr>
            <tr>
                <td>CCC</td>
                <td>DDD</td>
            </tr>
        </table>
    '''

    def get_xml(self):
        cell1 = DXB.table_cell(paragraph=DXB.p_tag('AAA'))
        cell2 = DXB.table_cell(paragraph=DXB.p_tag('CCC'))
        cell3 = DXB.table_cell(paragraph=DXB.p_tag('BBB'))
        cell4 = DXB.table_cell(paragraph=DXB.p_tag('DDD'))
        rows = [DXB.table_row([cell1, cell3]), DXB.table_row([cell2, cell4])]
        table = DXB.table(rows)
        body = table
        xml = DXB.xml(body)
        return xml


class RowSpanTestCase(_TranslationTestCase):

    expected_output = '''
           <table border="1">
            <tr>
                <td rowspan="2">AAA</td>
                <td>BBB</td>
            </tr>
            <tr>
                <td>CCC</td>
            </tr>
        </table>
    '''

    def get_xml(self):
        cell1 = DXB.table_cell(
            paragraph=DXB.p_tag('AAA'), merge=True, merge_continue=False)
        cell2 = DXB.table_cell(
            paragraph=DXB.p_tag(None), merge=False, merge_continue=True)
        cell3 = DXB.table_cell(paragraph=DXB.p_tag('BBB'))
        cell4 = DXB.table_cell(paragraph=DXB.p_tag('CCC'))
        rows = [DXB.table_row([cell1, cell3]), DXB.table_row([cell2, cell4])]
        table = DXB.table(rows)
        body = table
        xml = DXB.xml(body)
        return xml


class NestedTableTag(_TranslationTestCase):
    expected_output = '''
        <table border="1">
            <tr>
                <td>AAA</td>
                <td>BBB</td>
            </tr>
            <tr>
                <td>CCC</td>
                <td>
                    <table border="1">
                        <tr>
                            <td>DDD</td>
                            <td>EEE</td>
                        </tr>
                        <tr>
                            <td>FFF</td>
                            <td>GGG</td>
                        </tr>
                    </table>
                </td>
            </tr>
        </table>
    '''

    def get_xml(self):
        cell1 = DXB.table_cell(paragraph=DXB.p_tag('DDD'))
        cell2 = DXB.table_cell(paragraph=DXB.p_tag('FFF'))
        cell3 = DXB.table_cell(paragraph=DXB.p_tag('EEE'))
        cell4 = DXB.table_cell(paragraph=DXB.p_tag('GGG'))
        rows = [DXB.table_row([cell1, cell3]), DXB.table_row([cell2, cell4])]
        nested_table = DXB.table(rows)
        cell1 = DXB.table_cell(paragraph=DXB.p_tag('AAA'))
        cell2 = DXB.table_cell(paragraph=DXB.p_tag('CCC'))
        cell3 = DXB.table_cell(paragraph=DXB.p_tag('BBB'))
        cell4 = DXB.table_cell(nested_table)
        rows = [DXB.table_row([cell1, cell3]), DXB.table_row([cell2, cell4])]
        table = DXB.table(rows)
        body = table
        xml = DXB.xml(body)
        return xml


class TableWithInvalidTag(_TranslationTestCase):
    expected_output = '''
        <table border="1">
            <tr>
                <td>AAA</td>
                <td>BBB</td>
            </tr>
            <tr>
                <td></td>
                <td>DDD</td>
            </tr>
        </table>
    '''

    def get_xml(self):
        cell1 = DXB.table_cell(paragraph=DXB.p_tag('AAA'))
        cell2 = DXB.table_cell('<w:invalidTag>CCC</w:invalidTag>')
        cell3 = DXB.table_cell(paragraph=DXB.p_tag('BBB'))
        cell4 = DXB.table_cell(paragraph=DXB.p_tag('DDD'))
        rows = [DXB.table_row([cell1, cell3]), DXB.table_row([cell2, cell4])]
        table = DXB.table(rows)
        body = table
        xml = DXB.xml(body)
        return xml


class TableWithListAndParagraph(_TranslationTestCase):
    expected_output = '''
        <table border="1">
            <tr>
                <td>
                    <ol list-style-type="decimal">
                        <li>AAA</li>
                        <li>BBB</li>
                    </ol>
                    CCC<br />
                    DDD
                </td>
            </tr>
        </table>
    '''

    def get_xml(self):
        li_text = [
            ('AAA', 0, 1),
            ('BBB', 0, 1),
        ]
        lis = ''
        for text, ilvl, numId in li_text:
            lis += DXB.li(text=text, ilvl=ilvl, numId=numId)
        els = [
            lis,
            DXB.p_tag('CCC'),
            DXB.p_tag('DDD'),
        ]
        td = ''
        for el in els:
            td += el
        cell1 = DXB.table_cell(td)
        row = DXB.table_row([cell1])
        table = DXB.table([row])
        body = table
        xml = DXB.xml(body)
        return xml


class SimpleListTestCase(_TranslationTestCase):
    expected_output = '''
        <ol list-style-type="lowerLetter">
            <li>AAA</li>
            <li>BBB</li>
            <li>CCC</li>
        </ol>
    '''

    # Ensure its not failing somewhere and falling back to decimal
    numbering_dict = {
        '1': {
            '0': 'lowerLetter',
        }
    }

    def get_xml(self):
        li_text = [
            ('AAA', 0, 1),
            ('BBB', 0, 1),
            ('CCC', 0, 1),
        ]
        lis = ''
        for text, ilvl, numId in li_text:
            lis += DXB.li(text=text, ilvl=ilvl, numId=numId)

        xml = DXB.xml(lis)
        return xml


class SingleListItemTestCase(_TranslationTestCase):
    expected_output = '''
        <ol list-style-type="lowerLetter">
            <li>AAA</li>
        </ol>
    '''

    # Ensure its not failing somewhere and falling back to decimal
    numbering_dict = {
        '1': {
            '0': 'lowerLetter',
        }
    }

    def get_xml(self):
        li_text = [
            ('AAA', 0, 1),
        ]
        lis = ''
        for text, ilvl, numId in li_text:
            lis += DXB.li(text=text, ilvl=ilvl, numId=numId)

        xml = DXB.xml(lis)
        return xml


class ListWithContinuationTestCase(_TranslationTestCase):
    expected_output = '''
        <ol list-style-type="decimal">
            <li>AAA<br />BBB</li>
            <li>CCC
                <table border="1">
                    <tr>
                        <td>DDD</td>
                        <td>EEE</td>
                    </tr>
                    <tr>
                        <td>FFF</td>
                        <td>GGG</td>
                    </tr>
                </table>
            </li>
            <li>HHH</li>
        </ol>
    '''

    def get_xml(self):
        cell1 = DXB.table_cell(paragraph=DXB.p_tag('DDD'))
        cell2 = DXB.table_cell(paragraph=DXB.p_tag('FFF'))
        cell3 = DXB.table_cell(paragraph=DXB.p_tag('EEE'))
        cell4 = DXB.table_cell(paragraph=DXB.p_tag('GGG'))
        rows = [DXB.table_row([cell1, cell3]), DXB.table_row([cell2, cell4])]
        table = DXB.table(rows)
        tags = [
            DXB.li(text='AAA', ilvl=0, numId=1),
            DXB.p_tag('BBB'),
            DXB.li(text='CCC', ilvl=0, numId=1),
            table,
            DXB.li(text='HHH', ilvl=0, numId=1),
        ]
        body = ''
        for el in tags:
            body += el

        xml = DXB.xml(body)
        return xml


class ListWithMultipleContinuationTestCase(_TranslationTestCase):
    expected_output = '''
        <ol list-style-type="decimal">
            <li>AAA
                <table border="1">
                    <tr>
                        <td>BBB</td>
                    </tr>
                </table>
                <table border="1">
                    <tr>
                        <td>CCC</td>
                    </tr>
                </table>
            </li>
            <li>DDD</li>
        </ol>
    '''

    def get_xml(self):
        cell = DXB.table_cell(paragraph=DXB.p_tag('BBB'))
        row = DXB.table_row([cell])
        table1 = DXB.table([row])
        cell = DXB.table_cell(paragraph=DXB.p_tag('CCC'))
        row = DXB.table_row([cell])
        table2 = DXB.table([row])
        tags = [
            DXB.li(text='AAA', ilvl=0, numId=1),
            table1,
            table2,
            DXB.li(text='DDD', ilvl=0, numId=1),
        ]
        body = ''
        for el in tags:
            body += el

        xml = DXB.xml(body)
        return xml


class MangledIlvlTestCase(_TranslationTestCase):
    expected_output = '''
        <ol list-style-type="lowerLetter">
            <li>AAA</li>
        </ol>
        <ol list-style-type="decimal">
            <li>BBB
                <ol list-style-type="decimal">
                    <li>CCC</li>
                </ol>
            </li>
        </ol>
    '''

    def get_xml(self):
        li_text = [
            ('AAA', 0, 2),
            ('BBB', 1, 1),
            ('CCC', 0, 1),
        ]
        lis = ''
        for text, ilvl, numId in li_text:
            lis += DXB.li(text=text, ilvl=ilvl, numId=numId)

        xml = DXB.xml(lis)
        return xml


class SeperateListsTestCase(_TranslationTestCase):
    expected_output = '''
        <ol list-style-type="lowerLetter">
            <li>AAA</li>
        </ol>
        <ol list-style-type="decimal">
            <li>BBB</li>
        </ol>
        <ol list-style-type="lowerLetter">
            <li>CCC</li>
        </ol>
    '''

    def get_xml(self):
        li_text = [
            ('AAA', 0, 2),
            # Because AAA and CCC are part of the same list (same list id)
            # and BBB is different, these need to be split into three
            # lists (or lose everything from BBB and after.
            ('BBB', 0, 1),
            ('CCC', 0, 2),
        ]
        lis = ''
        for text, ilvl, numId in li_text:
            lis += DXB.li(text=text, ilvl=ilvl, numId=numId)

        xml = DXB.xml(lis)
        return xml


class InvalidIlvlOrderTestCase(_TranslationTestCase):
    expected_output = '''
        <ol list-style-type="decimal">
            <li>AAA
                <ol list-style-type="decimal">
                    <li>BBB
                        <ol list-style-type="decimal">
                            <li>CCC</li>
                        </ol>
                    </li>
                </ol>
            </li>
        </ol>
    '''

    def get_xml(self):
        tags = [
            DXB.li(text='AAA', ilvl=1, numId=1),
            DXB.li(text='BBB', ilvl=3, numId=1),
            DXB.li(text='CCC', ilvl=2, numId=1),
        ]
        body = ''
        for el in tags:
            body += el

        xml = DXB.xml(body)
        return xml


class DeeplyNestedTableTestCase(_TranslationTestCase):
    expected_output = ''
    run_expected_output = False

    def get_xml(self):
        paragraph = DXB.p_tag('AAA')

        for _ in range(1000):
            cell = DXB.table_cell(paragraph)
            row = DXB.table_cell([cell])
            table = DXB.table([row])
        body = table
        xml = DXB.xml(body)
        return xml

    def test_performance(self):
        with self.toggle_run_expected_output():
            start_time = time.time()
            try:
                self.test_expected_output()
            except AssertionError:
                pass
            end_time = time.time()
            total_time = end_time - start_time
            # This finishes in under a second on python 2.7
            expected_time = 3
            if sys.version_info[0] == 3:
                expected_time = 5  # Slower on python 3
            error_message = 'Total time: %s; Expected time: %d' % (
                total_time,
                expected_time,
            )
            assert total_time < expected_time, error_message


class LargeCellTestCase(_TranslationTestCase):
    expected_output = ''
    run_expected_output = False

    def get_xml(self):
        # Make sure it is over 1000 (which is the recursion limit)
        paragraphs = [DXB.p_tag('%d' % i) for i in range(1000)]
        cell = DXB.table_cell(paragraphs)
        row = DXB.table_cell([cell])
        table = DXB.table([row])
        body = table
        xml = DXB.xml(body)
        return xml

    def test_performance(self):
        with self.toggle_run_expected_output():
            start_time = time.time()
            try:
                self.test_expected_output()
            except AssertionError:
                pass
            end_time = time.time()
            total_time = end_time - start_time
            # This finishes in under a second on python 2.7
            expected_time = 3
            if sys.version_info[0] == 3:
                expected_time = 5  # Slower on python 3
            error_message = 'Total time: %s; Expected time: %d' % (
                total_time,
                expected_time,
            )
            assert total_time < expected_time, error_message


class NonStandardTextTagsTestCase(_TranslationTestCase):
    expected_output = '''
        <p><span class="pydocx-insert">insert </span>
        smarttag</p>
    '''

    def get_xml(self):
        run_tags = [DXB.r_tag([DXB.t_tag(i)]) for i in 'insert ']
        insert_tag = DXB.insert_tag(run_tags)
        run_tags = [DXB.r_tag([DXB.t_tag(i)]) for i in 'smarttag']
        smart_tag = DXB.smart_tag(run_tags)

        run_tags = [insert_tag, smart_tag]
        body = DXB.p_tag(run_tags)
        xml = DXB.xml(body)
        return xml


class RTagWithNoText(_TranslationTestCase):
    expected_output = ''

    def get_xml(self):
        p_tag = DXB.p_tag(None)  # No text
        run_tags = [p_tag]
        # The bug is only present in a hyperlink
        run_tags = [DXB.hyperlink_tag(r_id='rId0', run_tags=run_tags)]
        body = DXB.p_tag(run_tags)

        xml = DXB.xml(body)
        return xml


class DeleteTagInList(_TranslationTestCase):
    expected_output = '''
        <ol list-style-type="decimal">
            <li>AAA
                <span class="pydocx-delete">BBB</span>
            </li>
            <li>CCC</li>
        </ol>
    '''

    def get_xml(self):
        delete_tags = DXB.delete_tag(['BBB'])
        p_tag = DXB.p_tag([delete_tags])

        body = DXB.li(text='AAA', ilvl=0, numId=0)
        body += p_tag
        body += DXB.li(text='CCC', ilvl=0, numId=0)

        xml = DXB.xml(body)
        return xml


class InsertTagInList(_TranslationTestCase):
    expected_output = '''
        <ol list-style-type="decimal">
            <li>AAA<span class="pydocx-insert">BBB</span>
            </li>
            <li>CCC</li>
        </ol>
    '''

    def get_xml(self):
        run_tags = [DXB.r_tag([DXB.t_tag(i)]) for i in 'BBB']
        insert_tags = DXB.insert_tag(run_tags)
        p_tag = DXB.p_tag([insert_tags])

        body = DXB.li(text='AAA', ilvl=0, numId=0)
        body += p_tag
        body += DXB.li(text='CCC', ilvl=0, numId=0)

        xml = DXB.xml(body)
        return xml


class SmartTagInList(_TranslationTestCase):
    expected_output = '''
        <ol list-style-type="decimal">
            <li>AAABBB
            </li>
            <li>CCC</li>
        </ol>
    '''

    def get_xml(self):
        run_tags = [DXB.r_tag([DXB.t_tag(i)]) for i in 'BBB']
        smart_tag = DXB.smart_tag(run_tags)
        p_tag = DXB.p_tag([smart_tag])

        body = DXB.li(text='AAA', ilvl=0, numId=0)
        body += p_tag
        body += DXB.li(text='CCC', ilvl=0, numId=0)

        xml = DXB.xml(body)
        return xml


class SingleListItem(_TranslationTestCase):
    expected_output = '''
        <ol list-style-type="lowerLetter">
            <li>AAA</li>
        </ol>
        <p>BBB</p>
    '''

    numbering_dict = {
        '1': {
            '0': 'lowerLetter',
        }
    }

    def get_xml(self):
        li = DXB.li(text='AAA', ilvl=0, numId=1)
        p_tags = [
            DXB.p_tag('BBB'),
        ]
        body = li
        for p_tag in p_tags:
            body += p_tag
        xml = DXB.xml(body)
        return xml


class SimpleTableTest(_TranslationTestCase):
    expected_output = '''
        <table border="1">
            <tr>
                <td>Blank</td>
                <td>Column 1</td>
                <td>Column 2</td>
            </tr>
            <tr>
                <td>Row 1</td>
                <td>First</td>
                <td>Second</td>
            </tr>
            <tr>
                <td>Row 2</td>
                <td>Third</td>
                <td>Fourth</td>
            </tr>
        </table>'''

    def get_xml(self):
        cell1 = DXB.table_cell(paragraph=DXB.p_tag('Blank'))
        cell2 = DXB.table_cell(paragraph=DXB.p_tag('Row 1'))
        cell3 = DXB.table_cell(paragraph=DXB.p_tag('Row 2'))
        cell4 = DXB.table_cell(paragraph=DXB.p_tag('Column 1'))
        cell5 = DXB.table_cell(paragraph=DXB.p_tag('First'))
        cell6 = DXB.table_cell(paragraph=DXB.p_tag('Third'))
        cell7 = DXB.table_cell(paragraph=DXB.p_tag('Column 2'))
        cell8 = DXB.table_cell(paragraph=DXB.p_tag('Second'))
        cell9 = DXB.table_cell(paragraph=DXB.p_tag('Fourth'))
        rows = [DXB.table_row([cell1, cell4, cell7]),
                DXB.table_row([cell2, cell5, cell8]),
                DXB.table_row([cell3, cell6, cell9])]
        table = DXB.table(rows)
        body = table
        xml = DXB.xml(body)
        return xml


class MissingIlvl(_TranslationTestCase):
    expected_output = '''
        <ol list-style-type="decimal">
            <li>AAA<br />
                BBB
            </li>
            <li>CCC</li>
        </ol>
    '''

    def get_xml(self):
        li_text = [
            ('AAA', 0, 1),
            ('BBB', None, 1),  # Because why not.
            ('CCC', 0, 1),
        ]
        lis = ''
        for text, ilvl, numId in li_text:
            lis += DXB.li(text=text, ilvl=ilvl, numId=numId)
        body = lis
        xml = DXB.xml(body)
        return xml


class SameNumIdInTable(_TranslationTestCase):
    expected_output = '''
        <ol list-style-type="lowerLetter">
            <li>AAA
                <table border="1">
                    <tr>
                        <td>
                            <ol list-style-type="lowerLetter">
                                <li>BBB</li>
                            </ol>
                        </td>
                    </tr>
                </table>
            </li>
            <li>CCC</li>
        </ol>
    '''

    # Ensure its not failing somewhere and falling back to decimal
    numbering_dict = {
        '1': {
            '0': 'lowerLetter',
        }
    }

    def get_xml(self):
        li_text = [
            ('BBB', 0, 1),
        ]
        lis = ''
        for text, ilvl, numId in li_text:
            lis += DXB.li(text=text, ilvl=ilvl, numId=numId)
        cell1 = DXB.table_cell(lis)
        rows = DXB.table_row([cell1])
        table = DXB.table([rows])
        lis = ''
        lis += DXB.li(text='AAA', ilvl=0, numId=1)
        lis += table
        lis += DXB.li(text='CCC', ilvl=0, numId=1)
        body = lis
        xml = DXB.xml(body)
        return xml


class SDTTestCase(_TranslationTestCase):
    expected_output = '''
        <ol list-style-type="decimal">
            <li>AAABBB
            </li>
            <li>CCC</li>
        </ol>
    '''

    def get_xml(self):
        body = ''
        body += DXB.li(text='AAA', ilvl=0, numId=0)
        body += DXB.sdt_tag(p_tag=DXB.p_tag(text='BBB'))
        body += DXB.li(text='CCC', ilvl=0, numId=0)

        xml = DXB.xml(body)
        return xml


class HeadingTestCase(_TranslationTestCase):
    expected_output = '''
        <h1>AAA</h1>
        <h2>BBB</h2>
        <h3>CCC</h3>
        <h4>DDD</h4>
        <h5>EEE</h5>
        <h6>GGG</h6>
        <p>HHH</p>
    '''

    styles_dict = {
        'style0': {
            'style_name': 'heading 1',
        },
        'style1': {
            'style_name': 'heading 2',
        },
        'style2': {
            'style_name': 'heading 3',
        },
        'style3': {
            'style_name': 'heading 4',
        },
        'style4': {
            'style_name': 'heading 5',
        },
        'style5': {
            'style_name': 'heading 6',
        },
    }

    def get_xml(self):
        p_tags = [
            DXB.p_tag(text='AAA', style='style0'),
            DXB.p_tag(text='BBB', style='style1'),
            DXB.p_tag(text='CCC', style='style2'),
            DXB.p_tag(text='DDD', style='style3'),
            DXB.p_tag(text='EEE', style='style4'),
            DXB.p_tag(text='GGG', style='style5'),
            DXB.p_tag(text='HHH', style='garbage'),
        ]
        body = ''
        for tag in p_tags:
            body += tag

        xml = DXB.xml(body)
        return xml


class StyledBoldingTestCase(_TranslationTestCase):
    expected_output = '''
        <p><strong>AAA</strong></p>
        <p><strong>BBB</strong></p>
        <p>CCC</p>
    '''

    styles_dict = {
        'style0': {
            'style_name': 'p1',
            'default_run_properties': {
                'b': '',
            }
        },
    }

    def get_xml(self):
        p_tags = [
            DXB.p_tag(text='AAA', style='style0'),
            DXB.p_tag(
                [
                    DXB.r_tag(
                        [DXB.t_tag('BBB')],
                        # Don't do duplicates
                        rpr=DXB.rpr_tag({'b': None}),
                    ),
                ],
                style='style0',
            ),
            DXB.p_tag(
                [
                    DXB.r_tag(
                        [DXB.t_tag('CCC')],
                        # Overwrite the current style
                        rpr=DXB.rpr_tag({'b': 'false'}),
                    ),
                ],
                style='style0',
            ),
        ]
        body = ''
        for tag in p_tags:
            body += tag

        xml = DXB.xml(body)
        return xml


class RomanNumeralToHeadingTestCase(_TranslationTestCase):
    convert_root_level_upper_roman = True
    numbering_dict = {
        '1': {
            '0': 'upperRoman',
            '1': 'decimal',
            '2': 'upperRoman',
        },
        '2': {
            '0': 'upperRoman',
            '1': 'decimal',
            '2': 'upperRoman',
        },
        '3': {
            '0': 'upperRoman',
            '1': 'decimal',
            '2': 'upperRoman',
        },
    }
    expected_output = '''
        <h2>AAA</h2>
        <ol list-style-type="decimal">
            <li>BBB</li>
        </ol>
        <h2>CCC</h2>
        <ol list-style-type="decimal">
            <li>DDD</li>
        </ol>
        <h2>EEE</h2>
        <ol list-style-type="decimal">
            <li>FFF
                <ol list-style-type="upperRoman">
                    <li>GGG</li>
                </ol>
            </li>
        </ol>
    '''

    def get_xml(self):
        li_text = [
            ('AAA', 0, 1),
            ('BBB', 1, 1),
            ('CCC', 0, 2),
            ('DDD', 1, 2),
            ('EEE', 0, 3),
            ('FFF', 1, 3),
            ('GGG', 2, 3),
        ]
        body = ''
        for text, ilvl, numId in li_text:
            body += DXB.li(text=text, ilvl=ilvl, numId=numId)

        xml = DXB.xml(body)
        return xml


class MultipleTTagsInRTag(_TranslationTestCase):
    expected_output = '''
        <p>ABC</p>
    '''

    def get_xml(self):
        r_tag = DXB.r_tag(
            [DXB.t_tag(letter) for letter in 'ABC'],
        )
        p_tag = DXB.p_tag(
            [r_tag],
            jc='start',
        )
        body = p_tag

        xml = DXB.xml(body)
        return xml


class SuperAndSubScripts(_TranslationTestCase):
    expected_output = '''
        <p>AAA<sup>BBB</sup></p>
        <p><sub>CCC</sub>DDD</p>
    '''

    def get_xml(self):
        p_tags = [
            DXB.p_tag(
                [
                    DXB.r_tag([DXB.t_tag('AAA')]),
                    DXB.r_tag(
                        [DXB.t_tag('BBB')],
                        rpr=DXB.rpr_tag({'vertAlign': 'superscript'}),
                    ),
                ],
            ),
            DXB.p_tag(
                [
                    DXB.r_tag(
                        [DXB.t_tag('CCC')],
                        rpr=DXB.rpr_tag({'vertAlign': 'subscript'}),
                    ),
                    DXB.r_tag([DXB.t_tag('DDD')]),
                ],
            ),
        ]
        body = ''
        for p_tag in p_tags:
            body += p_tag

        xml = DXB.xml(body)
        return xml


class AvaliableInlineTags(_TranslationTestCase):
    expected_output = '''
        <p><strong>aaa</strong></p>
        <p><span class="pydocx-underline">bbb</span></p>
        <p><em>ccc</em></p>
        <p><span class="pydocx-caps">ddd</span></p>
        <p><span class="pydocx-small-caps">eee</span></p>
        <p><span class="pydocx-strike">fff</span></p>
        <p><span class="pydocx-strike">ggg</span></p>
        <p><span class="pydocx-hidden">hhh</span></p>
        <p><span class="pydocx-hidden">iii</span></p>
        <p><sup>jjj</sup></p>
    '''

    def get_xml(self):
        p_tags = [
            DXB.p_tag(
                [
                    DXB.r_tag(
                        [DXB.t_tag('aaa')],
                        rpr=DXB.rpr_tag({'b': None}),
                    ),
                ],
            ),
            DXB.p_tag(
                [
                    DXB.r_tag(
                        [DXB.t_tag('bbb')],
                        rpr=DXB.rpr_tag({'u': 'single'}),
                    ),
                ],
            ),
            DXB.p_tag(
                [
                    DXB.r_tag(
                        [DXB.t_tag('ccc')],
                        rpr=DXB.rpr_tag({'i': None}),
                    ),
                ],
            ),
            DXB.p_tag(
                [
                    DXB.r_tag(
                        [DXB.t_tag('ddd')],
                        rpr=DXB.rpr_tag({'caps': None}),
                    ),
                ],
            ),
            DXB.p_tag(
                [
                    DXB.r_tag(
                        [DXB.t_tag('eee')],
                        rpr=DXB.rpr_tag({'smallCaps': None}),
                    ),
                ],
            ),
            DXB.p_tag(
                [
                    DXB.r_tag(
                        [DXB.t_tag('fff')],
                        rpr=DXB.rpr_tag({'strike': None})
                    ),
                ],
            ),
            DXB.p_tag(
                [
                    DXB.r_tag(
                        [DXB.t_tag('ggg')],
                        rpr=DXB.rpr_tag({'dstrike': None}),
                    ),
                ],
            ),
            DXB.p_tag(
                [
                    DXB.r_tag(
                        [DXB.t_tag('hhh')],
                        rpr=DXB.rpr_tag({'vanish': None})
                    ),
                ],
            ),
            DXB.p_tag(
                [
                    DXB.r_tag(
                        [DXB.t_tag('iii')],
                        rpr=DXB.rpr_tag({'webHidden': None}),
                    ),
                ],
            ),
            DXB.p_tag(
                [
                    DXB.r_tag(
                        [DXB.t_tag('jjj')],
                        rpr=DXB.rpr_tag({'vertAlign': 'superscript'}),
                    ),
                ],
            ),
        ]
        body = ''
        for p_tag in p_tags:
            body += p_tag

        xml = DXB.xml(body)
        return xml


class UnicodeTestCase(_TranslationTestCase):
    expected_output = u"""
        <p>\U0010001f</p>
    """

    def get_xml(self):
        tags = [
            DXB.p_tag(
                [
                    DXB.r_tag(
                        [DXB.t_tag(r'&#x10001F;')],
                    ),
                ],
            ),
        ]

        body = ''
        for tag in tags:
            body += tag
        xml = DXB.xml(body)
        return xml.encode('utf-8')


class NoTextInTTagTestCase(_TranslationTestCase):
    expected_output = u"""
    """

    def get_xml(self):
        tags = [
            DXB.p_tag(
                [
                    DXB.r_tag(
                        [DXB.t_tag(None)],
                    ),
                ],
            ),
        ]

        body = ''
        for tag in tags:
            body += tag
        xml = DXB.xml(body)
        return xml.encode('utf-8')<|MERGE_RESOLUTION|>--- conflicted
+++ resolved
@@ -204,25 +204,15 @@
             relationship_id='rId0',
             relationship_type=ImagePart.relationship_type,
             external=False,
-<<<<<<< HEAD
             target_path='media/image1.jpeg',
-            data='content1',
-=======
-            target_path='word/media/image1.jpeg',
-            target=OPCPart(raw_data=b'content1'),
->>>>>>> 2416850b
+            data=b'content1',
         ),
         dict(
             relationship_id='rId1',
             relationship_type=ImagePart.relationship_type,
             external=False,
-<<<<<<< HEAD
             target_path='media/image2.jpeg',
-            data='content2',
-=======
-            target_path='word/media/image2.jpeg',
-            target=OPCPart(raw_data=b'content2'),
->>>>>>> 2416850b
+            data=b'content2',
         ),
     ]
 
@@ -252,25 +242,15 @@
             relationship_id='rId0',
             relationship_type=ImagePart.relationship_type,
             external=False,
-<<<<<<< HEAD
             target_path='media/image1.jpeg',
-            data='content1',
-=======
-            target_path='word/media/image1.jpeg',
-            target=OPCPart(raw_data=b'content1'),
->>>>>>> 2416850b
+            data=b'content1',
         ),
         dict(
             relationship_id='rId1',
             relationship_type=ImagePart.relationship_type,
             external=False,
-<<<<<<< HEAD
             target_path='media/image2.jpeg',
-            data='content2',
-=======
-            target_path='word/media/image2.jpeg',
-            target=OPCPart(raw_data=b'content2'),
->>>>>>> 2416850b
+            data=b'content2',
         ),
     ]
 
