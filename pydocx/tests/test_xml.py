# -*- coding: utf-8 -*-
import os
import time

from nose.plugins.skip import SkipTest

from pydocx.tests.document_builder import DocxBuilder as DXB
from pydocx.tests import (
    XMLDocx2Html,
    _TranslationTestCase,
)
from pydocx.utils import parse_xml_from_string, find_all


class BoldTestCase(_TranslationTestCase):
    expected_output = """
        <p><strong>AAA</strong></p>
        <p>BBB</p>
        <p>CCC</p>
    """
    latex_expected_output = r'''
    \textbf{AAA}'''\
     + "\n" + '''BBB''' + "\n" + 'CCC'

    def get_xml(self):
        tags = [
            DXB.p_tag(
                [
                    DXB.r_tag(
                        [DXB.t_tag('AAA')],
                        rpr=DXB.rpr_tag({'b': None}),
                    ),
                ],
            ),
            DXB.p_tag(
                [
                    DXB.r_tag(
                        [DXB.t_tag('BBB')],
                        rpr=DXB.rpr_tag({'b': 'false'}),
                    ),
                ],
            ),
            DXB.p_tag(
                [
                    DXB.r_tag(
                        [DXB.t_tag('CCC')],
                        rpr=DXB.rpr_tag({'b': '0'}),
                    ),
                ],
            ),
        ]

        body = ''
        for tag in tags:
            body += tag
        xml = DXB.xml(body)
        return xml


class HyperlinkVanillaTestCase(_TranslationTestCase):

    relationship_dict = {
        'rId0': 'www.google.com',
    }

    expected_output = '''
        <p><a href="www.google.com">link</a>.</p>
    '''

    latex_expected_output = r'''
        \href{www.google.com}{link}.
    '''

    def get_xml(self):
        run_tags = []
        run_tags.append(DXB.r_tag([DXB.t_tag('link')]))
        run_tags = [DXB.hyperlink_tag(r_id='rId0', run_tags=run_tags)]
        run_tags.append(DXB.r_tag([DXB.t_tag('.')]))
        body = DXB.p_tag(run_tags)
        xml = DXB.xml(body)
        return xml


class HyperlinkWithMultipleRunsTestCase(_TranslationTestCase):
    relationship_dict = {
        'rId0': 'www.google.com',
    }

    expected_output = '''
        <p><a href="www.google.com">link</a>.</p>
    '''

    latex_expected_output = r'''
        \href{www.google.com}{link}.
    '''

    def get_xml(self):
        run_tags = [DXB.r_tag([DXB.t_tag(i)]) for i in 'link']
        run_tags = [DXB.hyperlink_tag(r_id='rId0', run_tags=run_tags)]
        run_tags.append(DXB.r_tag([DXB.t_tag('.')]))
        body = DXB.p_tag(run_tags)
        xml = DXB.xml(body)
        return xml


class HyperlinkNoTextTestCase(_TranslationTestCase):
    relationship_dict = {
        'rId0': 'www.google.com',
    }

    expected_output = ''

    latex_expected_output = ''

    def get_xml(self):
        run_tags = []
        run_tags = [DXB.hyperlink_tag(r_id='rId0', run_tags=run_tags)]
        body = DXB.p_tag(run_tags)
        xml = DXB.xml(body)
        return xml


class HyperlinkNotInRelsDictTestCase(_TranslationTestCase):
    relationship_dict = {
        # 'rId0': 'www.google.com', missing
    }

    expected_output = '<p>link.</p>'

    latex_expected_output = r'''
        link.
    '''

    def get_xml(self):
        run_tags = []
        run_tags.append(DXB.r_tag([DXB.t_tag('link')]))
        run_tags = [DXB.hyperlink_tag(r_id='rId0', run_tags=run_tags)]
        run_tags.append(DXB.r_tag([DXB.t_tag('.')]))
        body = DXB.p_tag(run_tags)
        xml = DXB.xml(body)
        return xml


class HyperlinkWithBreakTestCase(_TranslationTestCase):
    relationship_dict = {
        'rId0': 'www.google.com',
    }

    expected_output = '<p><a href="www.google.com">link<br /></a></p>'

    latex_expected_output = r'''
        \href{www.google.com}{link\\}
    '''

    def get_xml(self):
        run_tags = []
        run_tags.append(DXB.r_tag([DXB.t_tag('link')]))
        run_tags.append(DXB.r_tag([DXB.linebreak()]))
        run_tags = [DXB.hyperlink_tag(r_id='rId0', run_tags=run_tags)]
        body = DXB.p_tag(run_tags)
        xml = DXB.xml(body)
        return xml


class ImageLocal(_TranslationTestCase):
    relationship_dict = {
        'rId0': 'media/image1.jpeg',
        'rId1': 'media/image2.jpeg',
    }
    expected_output = '''
    <p><img src="word/media/image1.jpeg" /></p>
    <p><img src="word/media/image2.jpeg" /></p>
    '''

    latex_expected_output = r'''
    \includegraphics {word/media/image1.jpeg}
    ''' + '\n' + '''
    \includegraphics {word/media/image2.jpeg}
    '''

    def get_xml(self):
        drawing = DXB.drawing(height=None, width=None, r_id='rId0')
        pict = DXB.pict(height=None, width=None, r_id='rId1')
        tags = [
            drawing,
            pict,
        ]
        body = ''
        for el in tags:
            body += el

        xml = DXB.xml(body)
        return xml


class ImageTestCase(_TranslationTestCase):
    relationship_dict = {
        'rId0': 'media/image1.jpeg',
        'rId1': 'media/image2.jpeg',
    }
    expected_output = '''
        <p>
            <img src="word/media/image1.jpeg" height="20px" width="40px" />
        </p>
        <p>
            <img src="word/media/image2.jpeg" height="21pt" width="41pt" />
        </p>
    '''

    latex_expected_output = r'''
    \includegraphics[height=20pxpt, width=30.0pt]{word/media/image1.jpeg}
    ''' + '\n' + '''
    \includegraphics[height=21ptpt, width=41pt]{word/media/image2.jpeg}
    '''

    def get_xml(self):
        drawing = DXB.drawing(height=20, width=40, r_id='rId0')
        pict = DXB.pict(height=21, width=41, r_id='rId1')
        tags = [
            drawing,
            pict,
        ]
        body = ''
        for el in tags:
            body += el

        xml = DXB.xml(body)
        return xml

    def test_get_image_id(self):
        parser = XMLDocx2Html(
            document_xml=self.get_xml(),
            rels_dict=self.relationship_dict,
        )
        tree = parse_xml_from_string(self.get_xml())
        els = []
        els.extend(find_all(tree, 'drawing'))
        els.extend(find_all(tree, 'pict'))
        image_ids = []
        for el in els:
            image_ids.append(parser._get_image_id(el))
        expected = [
            'rId0',
            'rId1',
        ]
        self.assertEqual(
            set(image_ids),
            set(expected),
        )

    def test_get_image_sizes(self):
        parser = XMLDocx2Html(
            document_xml=self.get_xml(),
            rels_dict=self.relationship_dict,
        )
        tree = parse_xml_from_string(self.get_xml())
        els = []
        els.extend(find_all(tree, 'drawing'))
        els.extend(find_all(tree, 'pict'))
        image_ids = []
        for el in els:
            image_ids.append(parser._get_image_size(el))
        expected = [
            ('40px', '20px'),
            ('41pt', '21pt'),
        ]
        self.assertEqual(
            set(image_ids),
            set(expected),
        )


class ImageNotInRelsDictTestCase(_TranslationTestCase):
    relationship_dict = {
        # 'rId0': 'media/image1.jpeg',
    }
    expected_output = ''

    latex_expected_output = ''

    def get_xml(self):
        drawing = DXB.drawing(height=20, width=40, r_id='rId0')
        body = drawing

        xml = DXB.xml(body)
        return xml


class ImageNoSizeTestCase(_TranslationTestCase):
    relationship_dict = {
        'rId0': os.path.join(
            os.path.abspath(os.path.dirname(__file__)),
            '..',
            'fixtures',
            'bullet_go_gray.png',
        )
    }
    image_sizes = {
        'rId0': (0, 0),
    }
    expected_output = '''
        <html>
            <p>
                <img src="%s" />
            </p>
        </html>
    ''' % relationship_dict['rId0']

    latex_expected_output = r'\includegraphics{%s}' % relationship_dict['rId0']

    @staticmethod
    def image_handler(image_id, relationship_dict):
        return relationship_dict.get(image_id)

    def get_xml(self):
        raise SkipTest(
            'Since we are not using PIL, we do not need this test yet.',
        )
        drawing = DXB.drawing('rId0')
        tags = [
            drawing,
        ]
        body = ''
        for el in tags:
            body += el

        xml = DXB.xml(body)
        return xml


class TableTag(_TranslationTestCase):
    expected_output = '''
        <table border="1">
            <tr>
                <td>AAA</td>
                <td>BBB</td>
            </tr>
            <tr>
                <td>CCC</td>
                <td>DDD</td>
            </tr>
        </table>
    '''

    latex_expected_output = r'''
        \begin{tabular}{ll}
        {AAA} & {BBB} \\
        {CCC} & {DDD} \\
        \end{tabular}
    '''

    def get_xml(self):
        cell1 = DXB.table_cell(paragraph=DXB.p_tag('AAA'))
        cell2 = DXB.table_cell(paragraph=DXB.p_tag('CCC'))
        cell3 = DXB.table_cell(paragraph=DXB.p_tag('BBB'))
        cell4 = DXB.table_cell(paragraph=DXB.p_tag('DDD'))
        rows = [DXB.table_row([cell1, cell3]), DXB.table_row([cell2, cell4])]
        table = DXB.table(rows)
        body = table
        xml = DXB.xml(body)
        return xml


class RowSpanTestCase(_TranslationTestCase):

    expected_output = '''
           <table border="1">
            <tr>
                <td rowspan="2">AAA</td>
                <td>BBB</td>
            </tr>
            <tr>
                <td>CCC</td>
            </tr>
        </table>
    '''

    latex_expected_output = r'''
        \begin{tabular}{ll}
        \multirow{2}{*}{AAA} & {BBB} \\
        & {CCC} \\
        \end{tabular}
    '''

    def get_xml(self):
        cell1 = DXB.table_cell(
            paragraph=DXB.p_tag('AAA'), merge=True, merge_continue=False)
        cell2 = DXB.table_cell(
            paragraph=DXB.p_tag(None), merge=False, merge_continue=True)
        cell3 = DXB.table_cell(paragraph=DXB.p_tag('BBB'))
        cell4 = DXB.table_cell(paragraph=DXB.p_tag('CCC'))
        rows = [DXB.table_row([cell1, cell3]), DXB.table_row([cell2, cell4])]
        table = DXB.table(rows)
        body = table
        xml = DXB.xml(body)
        return xml


class NestedTableTag(_TranslationTestCase):
    expected_output = '''
        <table border="1">
            <tr>
                <td>AAA</td>
                <td>BBB</td>
            </tr>
            <tr>
                <td>CCC</td>
                <td>
                    <table border="1">
                        <tr>
                            <td>DDD</td>
                            <td>EEE</td>
                        </tr>
                        <tr>
                            <td>FFF</td>
                            <td>GGG</td>
                        </tr>
                    </table>
                </td>
            </tr>
        </table>
    '''

    latex_expected_output = r'''\begin{tabular}{ll}
        {AAA} & {BBB} \\
        {CCC} & {
            \begin{tabular}{ll}
            {DDD} & {EEE} \\
            {FFF} & {GGG} \\
            \end{tabular}
    } \\
    \end{tabular}'''

    def get_xml(self):
        cell1 = DXB.table_cell(paragraph=DXB.p_tag('DDD'))
        cell2 = DXB.table_cell(paragraph=DXB.p_tag('FFF'))
        cell3 = DXB.table_cell(paragraph=DXB.p_tag('EEE'))
        cell4 = DXB.table_cell(paragraph=DXB.p_tag('GGG'))
        rows = [DXB.table_row([cell1, cell3]), DXB.table_row([cell2, cell4])]
        nested_table = DXB.table(rows)
        cell1 = DXB.table_cell(paragraph=DXB.p_tag('AAA'))
        cell2 = DXB.table_cell(paragraph=DXB.p_tag('CCC'))
        cell3 = DXB.table_cell(paragraph=DXB.p_tag('BBB'))
        cell4 = DXB.table_cell(nested_table)
        rows = [DXB.table_row([cell1, cell3]), DXB.table_row([cell2, cell4])]
        table = DXB.table(rows)
        body = table
        xml = DXB.xml(body)
        return xml


class TableWithInvalidTag(_TranslationTestCase):
    expected_output = '''
        <table border="1">
            <tr>
                <td>AAA</td>
                <td>BBB</td>
            </tr>
            <tr>
                <td></td>
                <td>DDD</td>
            </tr>
        </table>
    '''

    latex_expected_output = r'''
        \begin{tabular}{ l l }
          {AAA} & {BBB} \\
          {} & {DDD} \\
        \end{tabular}
    '''

    def get_xml(self):
        cell1 = DXB.table_cell(paragraph=DXB.p_tag('AAA'))
        cell2 = DXB.table_cell('<w:invalidTag>CCC</w:invalidTag>')
        cell3 = DXB.table_cell(paragraph=DXB.p_tag('BBB'))
        cell4 = DXB.table_cell(paragraph=DXB.p_tag('DDD'))
        rows = [DXB.table_row([cell1, cell3]), DXB.table_row([cell2, cell4])]
        table = DXB.table(rows)
        body = table
        xml = DXB.xml(body)
        return xml


class TableWithListAndParagraph(_TranslationTestCase):
    expected_output = '''
        <table border="1">
            <tr>
                <td>
                    <ol list-style-type="decimal">
                        <li>AAA</li>
                        <li>BBB</li>
                    </ol>
                    CCC<br />
                    DDD
                </td>
            </tr>
        </table>
    '''

    latex_expected_output = r'''
    \begin{tabular}{p{3cm}}
    \parbox{20cm}{\begin{enumerate} \item AAA
    \item BBB
    \end{enumerate}CCC\\DDD} \\
    \end{tabular}'''

    def get_xml(self):
        li_text = [
            ('AAA', 0, 1),
            ('BBB', 0, 1),
        ]
        lis = ''
        for text, ilvl, numId in li_text:
            lis += DXB.li(text=text, ilvl=ilvl, numId=numId)
        els = [
            lis,
            DXB.p_tag('CCC'),
            DXB.p_tag('DDD'),
        ]
        td = ''
        for el in els:
            td += el
        cell1 = DXB.table_cell(td)
        row = DXB.table_row([cell1])
        table = DXB.table([row])
        body = table
        xml = DXB.xml(body)
        return xml


class SimpleListTestCase(_TranslationTestCase):
    expected_output = '''
        <ol list-style-type="lowerLetter">
            <li>AAA</li>
            <li>BBB</li>
            <li>CCC</li>
        </ol>
    '''

    latex_expected_output = r'''
        \begin{enumerate}
            \item AAA
            \item BBB
            \item CCC
        \end {enumerate}
    '''
    # Ensure its not failing somewhere and falling back to decimal
    numbering_dict = {
        '1': {
            '0': 'lowerLetter',
        }
    }

    def get_xml(self):
        li_text = [
            ('AAA', 0, 1),
            ('BBB', 0, 1),
            ('CCC', 0, 1),
        ]
        lis = ''
        for text, ilvl, numId in li_text:
            lis += DXB.li(text=text, ilvl=ilvl, numId=numId)

        xml = DXB.xml(lis)
        return xml


class SingleListItemTestCase(_TranslationTestCase):
    expected_output = '''
        <ol list-style-type="lowerLetter">
            <li>AAA</li>
        </ol>
    '''
    latex_expected_output = r'''
        \begin{enumerate}
            \item AAA
        \end {enumerate}
    '''

    # Ensure its not failing somewhere and falling back to decimal
    numbering_dict = {
        '1': {
            '0': 'lowerLetter',
        }
    }

    def get_xml(self):
        li_text = [
            ('AAA', 0, 1),
        ]
        lis = ''
        for text, ilvl, numId in li_text:
            lis += DXB.li(text=text, ilvl=ilvl, numId=numId)

        xml = DXB.xml(lis)
        return xml


class ListWithContinuationTestCase(_TranslationTestCase):
    expected_output = '''
        <ol list-style-type="decimal">
            <li>AAA<br />BBB</li>
            <li>CCC
                <table border="1">
                    <tr>
                        <td>DDD</td>
                        <td>EEE</td>
                    </tr>
                    <tr>
                        <td>FFF</td>
                        <td>GGG</td>
                    </tr>
                </table>
            </li>
            <li>HHH</li>
        </ol>
    '''

    latex_expected_output = r'''
        \begin{enumerate}
            \item AAA \\ BBB
            \item CCC
                \begin{tabular} {ll}
                        {DDD} & {EEE} \\
                        {FFF} & {GGG} \\
                \end{tabular}
            \item HHH
        \end{enumerate}
    '''

    def get_xml(self):
        cell1 = DXB.table_cell(paragraph=DXB.p_tag('DDD'))
        cell2 = DXB.table_cell(paragraph=DXB.p_tag('FFF'))
        cell3 = DXB.table_cell(paragraph=DXB.p_tag('EEE'))
        cell4 = DXB.table_cell(paragraph=DXB.p_tag('GGG'))
        rows = [DXB.table_row([cell1, cell3]), DXB.table_row([cell2, cell4])]
        table = DXB.table(rows)
        tags = [
            DXB.li(text='AAA', ilvl=0, numId=1),
            DXB.p_tag('BBB'),
            DXB.li(text='CCC', ilvl=0, numId=1),
            table,
            DXB.li(text='HHH', ilvl=0, numId=1),
        ]
        body = ''
        for el in tags:
            body += el

        xml = DXB.xml(body)
        return xml


class ListWithMultipleContinuationTestCase(_TranslationTestCase):
    expected_output = '''
        <ol list-style-type="decimal">
            <li>AAA
                <table border="1">
                    <tr>
                        <td>BBB</td>
                    </tr>
                </table>
                <table border="1">
                    <tr>
                        <td>CCC</td>
                    </tr>
                </table>
            </li>
            <li>DDD</li>
        </ol>
    '''

    latex_expected_output = r'''
        \begin{enumerate}
            \item AAA
                \begin{tabular} {l}
                        {BBB}\\
                \end{tabular}
                \begin{tabular} {l}
                        {CCC}\\
                \end{tabular}
            \item DDD
        \end{enumerate}
    '''

    def get_xml(self):
        cell = DXB.table_cell(paragraph=DXB.p_tag('BBB'))
        row = DXB.table_row([cell])
        table1 = DXB.table([row])
        cell = DXB.table_cell(paragraph=DXB.p_tag('CCC'))
        row = DXB.table_row([cell])
        table2 = DXB.table([row])
        tags = [
            DXB.li(text='AAA', ilvl=0, numId=1),
            table1,
            table2,
            DXB.li(text='DDD', ilvl=0, numId=1),
        ]
        body = ''
        for el in tags:
            body += el

        xml = DXB.xml(body)
        return xml


class MangledIlvlTestCase(_TranslationTestCase):
    expected_output = '''
        <ol list-style-type="lowerLetter">
            <li>AAA</li>
        </ol>
        <ol list-style-type="decimal">
            <li>BBB
                <ol list-style-type="decimal">
                    <li>CCC</li>
                </ol>
            </li>
        </ol>
    '''

    latex_expected_output = r'''
        \begin{enumerate}
            \item AAA
        \end{enumerate}
        \begin{enumerate}
            \item BBB
                \begin{enumerate}
                    \item CCC
                \end{enumerate}
        \end{enumerate}
    '''

    def get_xml(self):
        li_text = [
            ('AAA', 0, 2),
            ('BBB', 1, 1),
            ('CCC', 0, 1),
        ]
        lis = ''
        for text, ilvl, numId in li_text:
            lis += DXB.li(text=text, ilvl=ilvl, numId=numId)

        xml = DXB.xml(lis)
        return xml


class SeperateListsTestCase(_TranslationTestCase):
    expected_output = '''
        <ol list-style-type="lowerLetter">
            <li>AAA</li>
        </ol>
        <ol list-style-type="decimal">
            <li>BBB</li>
        </ol>
        <ol list-style-type="lowerLetter">
            <li>CCC</li>
        </ol>
    '''

    latex_expected_output = r'''
        \begin{enumerate}
            \item AAA
        \end{enumerate}
        \begin{enumerate}
            \item BBB
        \end{enumerate}
        \begin{enumerate}
            \item CCC
        \end{enumerate}
    '''

    def get_xml(self):
        li_text = [
            ('AAA', 0, 2),
            # Because AAA and CCC are part of the same list (same list id)
            # and BBB is different, these need to be split into three
            # lists (or lose everything from BBB and after.
            ('BBB', 0, 1),
            ('CCC', 0, 2),
        ]
        lis = ''
        for text, ilvl, numId in li_text:
            lis += DXB.li(text=text, ilvl=ilvl, numId=numId)

        xml = DXB.xml(lis)
        return xml


class InvalidIlvlOrderTestCase(_TranslationTestCase):
    expected_output = '''
        <ol list-style-type="decimal">
            <li>AAA
                <ol list-style-type="decimal">
                    <li>BBB
                        <ol list-style-type="decimal">
                            <li>CCC</li>
                        </ol>
                    </li>
                </ol>
            </li>
        </ol>
    '''

    latex_expected_output = r'''
        \begin{enumerate}
            \item AAA
                \begin{enumerate}
                    \item BBB
                        \begin{enumerate}
                            \item CCC
                        \end {enumerate}
                \end{enumerate}
            \end{enumerate}
    '''

    def get_xml(self):
        tags = [
            DXB.li(text='AAA', ilvl=1, numId=1),
            DXB.li(text='BBB', ilvl=3, numId=1),
            DXB.li(text='CCC', ilvl=2, numId=1),
        ]
        body = ''
        for el in tags:
            body += el

        xml = DXB.xml(body)
        return xml


class DeeplyNestedTableTestCase(_TranslationTestCase):
    expected_output = ''
    run_expected_output = False

    def get_xml(self):
        paragraph = DXB.p_tag('AAA')

        for _ in range(50):
            cell = DXB.table_cell(paragraph)
            row = DXB.table_cell([cell])
            table = DXB.table([row])
        body = table
        xml = DXB.xml(body)
        return xml

    def test_performance(self):
        with self.toggle_run_expected_output():
            start_time = time.time()
            try:
                self.test_expected_output()
            except AssertionError:
                pass
            end_time = time.time()
            total_time = end_time - start_time
            # This finishes in under a second on python 2.7
            assert total_time < 3, total_time


class NonStandardTextTagsTestCase(_TranslationTestCase):
    expected_output = '''
        <p><span class='pydocx-insert'>insert </span>
        smarttag</p>
    '''

    latex_expected_output = r'''
        \added[id=, remark=]{insert} smarttag
    '''

    def get_xml(self):
        run_tags = [DXB.r_tag([DXB.t_tag(i)]) for i in 'insert ']
        insert_tag = DXB.insert_tag(run_tags)
        run_tags = [DXB.r_tag([DXB.t_tag(i)]) for i in 'smarttag']
        smart_tag = DXB.smart_tag(run_tags)

        run_tags = [insert_tag, smart_tag]
        body = DXB.p_tag(run_tags)
        xml = DXB.xml(body)
        return xml


class RTagWithNoText(_TranslationTestCase):
    expected_output = ''
    latex_expected_output = ''

    def get_xml(self):
        p_tag = DXB.p_tag(None)  # No text
        run_tags = [p_tag]
        # The bug is only present in a hyperlink
        run_tags = [DXB.hyperlink_tag(r_id='rId0', run_tags=run_tags)]
        body = DXB.p_tag(run_tags)

        xml = DXB.xml(body)
        return xml


class DeleteTagInList(_TranslationTestCase):
    expected_output = '''
        <ol list-style-type="decimal">
            <li>AAA
                <span class='pydocx-delete'>BBB</span>
            </li>
            <li>CCC</li>
        </ol>
    '''

    latex_expected_output = r'''
        \begin{enumerate}
            \item AAA \deleted[id=, remark=]{BBB}
            \item CCC
        \end{enumerate}
    '''

    def get_xml(self):
        delete_tags = DXB.delete_tag(['BBB'])
        p_tag = DXB.p_tag([delete_tags])

        body = DXB.li(text='AAA', ilvl=0, numId=0)
        body += p_tag
        body += DXB.li(text='CCC', ilvl=0, numId=0)

        xml = DXB.xml(body)
        return xml


class InsertTagInList(_TranslationTestCase):
    expected_output = '''
        <ol list-style-type="decimal">
            <li>AAA<span class='pydocx-insert'>BBB</span>
            </li>
            <li>CCC</li>
        </ol>
    '''
    latex_expected_output = r'''
        \begin{enumerate}
            \item AAA\added[id=,remark=]{BBB}
            \item CCC
        \end{enumerate}
    '''

    def get_xml(self):
        run_tags = [DXB.r_tag([DXB.t_tag(i)]) for i in 'BBB']
        insert_tags = DXB.insert_tag(run_tags)
        p_tag = DXB.p_tag([insert_tags])

        body = DXB.li(text='AAA', ilvl=0, numId=0)
        body += p_tag
        body += DXB.li(text='CCC', ilvl=0, numId=0)

        xml = DXB.xml(body)
        return xml


class SmartTagInList(_TranslationTestCase):
    expected_output = '''
        <ol list-style-type="decimal">
            <li>AAABBB
            </li>
            <li>CCC</li>
        </ol>
    '''

    latex_expected_output = r'''
        \begin{enumerate}
            \item AAABBB
            \item CCC
        \end{enumerate}
    '''

    def get_xml(self):
        run_tags = [DXB.r_tag([DXB.t_tag(i)]) for i in 'BBB']
        smart_tag = DXB.smart_tag(run_tags)
        p_tag = DXB.p_tag([smart_tag])

        body = DXB.li(text='AAA', ilvl=0, numId=0)
        body += p_tag
        body += DXB.li(text='CCC', ilvl=0, numId=0)

        xml = DXB.xml(body)
        return xml


class SingleListItem(_TranslationTestCase):
    expected_output = '''
        <ol list-style-type="lowerLetter">
            <li>AAA</li>
        </ol>
        <p>BBB</p>
    '''

    latex_expected_output = r'''
        \begin{enumerate}
        \item AAA
        \end{enumerate}''' + '\n' + 'BBB'

    numbering_dict = {
        '1': {
            '0': 'lowerLetter',
        }
    }

    def get_xml(self):
        li = DXB.li(text='AAA', ilvl=0, numId=1)
        p_tags = [
            DXB.p_tag('BBB'),
        ]
        body = li
        for p_tag in p_tags:
            body += p_tag
        xml = DXB.xml(body)
        return xml


class SimpleTableTest(_TranslationTestCase):
    expected_output = '''
        <table border="1">
            <tr>
                <td>Blank</td>
                <td>Column 1</td>
                <td>Column 2</td>
            </tr>
            <tr>
                <td>Row 1</td>
                <td>First</td>
                <td>Second</td>
            </tr>
            <tr>
                <td>Row 2</td>
                <td>Third</td>
                <td>Fourth</td>
            </tr>
        </table>'''

    latex_expected_output = r'''
        \begin{tabular} { lll }
        {Blank} & {Column 1} & {Column 2} \\
        {Row 1} & {First} & {Second} \\
        {Row 2} & {Third} & {Fourth} \\
        \end{tabular}'''

    def get_xml(self):
        cell1 = DXB.table_cell(paragraph=DXB.p_tag('Blank'))
        cell2 = DXB.table_cell(paragraph=DXB.p_tag('Row 1'))
        cell3 = DXB.table_cell(paragraph=DXB.p_tag('Row 2'))
        cell4 = DXB.table_cell(paragraph=DXB.p_tag('Column 1'))
        cell5 = DXB.table_cell(paragraph=DXB.p_tag('First'))
        cell6 = DXB.table_cell(paragraph=DXB.p_tag('Third'))
        cell7 = DXB.table_cell(paragraph=DXB.p_tag('Column 2'))
        cell8 = DXB.table_cell(paragraph=DXB.p_tag('Second'))
        cell9 = DXB.table_cell(paragraph=DXB.p_tag('Fourth'))
        rows = [DXB.table_row([cell1, cell4, cell7]),
                DXB.table_row([cell2, cell5, cell8]),
                DXB.table_row([cell3, cell6, cell9])]
        table = DXB.table(rows)
        body = table
        xml = DXB.xml(body)
        return xml


class MissingIlvl(_TranslationTestCase):
    expected_output = '''
        <ol list-style-type="decimal">
            <li>AAA<br />
                BBB
            </li>
            <li>CCC</li>
        </ol>
    '''
    latex_expected_output = r'''
        \begin{enumerate}
            \item AAA \\
            BBB
            \item CCC
        \end{enumerate}
    '''

    def get_xml(self):
        li_text = [
            ('AAA', 0, 1),
            ('BBB', None, 1),  # Because why not.
            ('CCC', 0, 1),
        ]
        lis = ''
        for text, ilvl, numId in li_text:
            lis += DXB.li(text=text, ilvl=ilvl, numId=numId)
        body = lis
        xml = DXB.xml(body)
        return xml


class SameNumIdInTable(_TranslationTestCase):
    expected_output = '''
        <ol list-style-type="lowerLetter">
            <li>AAA
                <table border="1">
                    <tr>
                        <td>
                            <ol list-style-type="lowerLetter">
                                <li>BBB</li>
                            </ol>
                        </td>
                    </tr>
                </table>
            </li>
            <li>CCC</li>
        </ol>
    '''
    latex_expected_output = r'''
    \begin{enumerate} \item AAA
    \begin{tabular}{p{3cm}}
    {\begin{enumerate} \item BBB
     \end{enumerate}} \\
    \end{tabular}
    \item CCC
     \end{enumerate}
     '''

    # Ensure its not failing somewhere and falling back to decimal
    numbering_dict = {
        '1': {
            '0': 'lowerLetter',
        }
    }

    def get_xml(self):
        li_text = [
            ('BBB', 0, 1),
        ]
        lis = ''
        for text, ilvl, numId in li_text:
            lis += DXB.li(text=text, ilvl=ilvl, numId=numId)
        cell1 = DXB.table_cell(lis)
        rows = DXB.table_row([cell1])
        table = DXB.table([rows])
        lis = ''
        lis += DXB.li(text='AAA', ilvl=0, numId=1)
        lis += table
        lis += DXB.li(text='CCC', ilvl=0, numId=1)
        body = lis
        xml = DXB.xml(body)
        return xml


class SDTTestCase(_TranslationTestCase):
    expected_output = '''
        <ol list-style-type="decimal">
            <li>AAABBB
            </li>
            <li>CCC</li>
        </ol>
    '''
    latex_expected_output = r'''
        \begin{enumerate}
            \item AAABBB
            \item CCC
        \end{enumerate}
    '''

    def get_xml(self):
        body = ''
        body += DXB.li(text='AAA', ilvl=0, numId=0)
        body += DXB.sdt_tag(p_tag=DXB.p_tag(text='BBB'))
        body += DXB.li(text='CCC', ilvl=0, numId=0)

        xml = DXB.xml(body)
        return xml


class HeadingTestCase(_TranslationTestCase):
    expected_output = '''
        <h1>AAA</h1>
        <h2>BBB</h2>
        <h3>CCC</h3>
        <h4>DDD</h4>
        <h5>EEE</h5>
        <h6>GGG</h6>
        <p>HHH</p>
    '''

    latex_expected_output = r'''\section{AAA}
        ''' + '\n' + '''
        \subsection{BBB}
        ''' + '\n' + '''
        \paragraph{CCC}
        ''' + '\n' + '''
        \subparagraph{DDD}
        ''' + '\n' + '''
        EEE
        ''' + '\n' + '''
        GGG
        ''' + '\n' + '''
        HHH
    '''

    styles_dict = {
        'style0': 'heading 1',
        'style1': 'heading 2',
        'style2': 'heading 3',
        'style3': 'heading 4',
        'style4': 'heading 5',
        'style5': 'heading 6',
    }

    def get_xml(self):
        p_tags = [
            DXB.p_tag(text='AAA', style='style0'),
            DXB.p_tag(text='BBB', style='style1'),
            DXB.p_tag(text='CCC', style='style2'),
            DXB.p_tag(text='DDD', style='style3'),
            DXB.p_tag(text='EEE', style='style4'),
            DXB.p_tag(text='GGG', style='style5'),
            DXB.p_tag(text='HHH', style='garbage'),
        ]
        body = ''
        for tag in p_tags:
            body += tag

        xml = DXB.xml(body)
        return xml


class RomanNumeralToHeadingTestCase(_TranslationTestCase):
    convert_root_level_upper_roman = True
    numbering_dict = {
        '1': {
            '0': 'upperRoman',
            '1': 'decimal',
            '2': 'upperRoman',
        },
        '2': {
            '0': 'upperRoman',
            '1': 'decimal',
            '2': 'upperRoman',
        },
        '3': {
            '0': 'upperRoman',
            '1': 'decimal',
            '2': 'upperRoman',
        },
    }
    expected_output = '''
        <h2>AAA</h2>
        <ol list-style-type="decimal">
            <li>BBB</li>
        </ol>
        <h2>CCC</h2>
        <ol list-style-type="decimal">
            <li>DDD</li>
        </ol>
        <h2>EEE</h2>
        <ol list-style-type="decimal">
            <li>FFF
                <ol list-style-type="upperRoman">
                    <li>GGG</li>
                </ol>
            </li>
        </ol>
    '''

    latex_expected_output = r'''
    \subsection{AAA}\begin{enumerate} \item BBB
    \end{enumerate}\subsection{CCC}\begin{enumerate} \item DDD
    \end{enumerate}\subsection{EEE}\begin{enumerate}
    \item FFF\begin{enumerate} \item GGG
    \end{enumerate}
    \end{enumerate}'''

    def get_xml(self):
        li_text = [
            ('AAA', 0, 1),
            ('BBB', 1, 1),
            ('CCC', 0, 2),
            ('DDD', 1, 2),
            ('EEE', 0, 3),
            ('FFF', 1, 3),
            ('GGG', 2, 3),
        ]
        body = ''
        for text, ilvl, numId in li_text:
            body += DXB.li(text=text, ilvl=ilvl, numId=numId)

        xml = DXB.xml(body)
        return xml


class MultipleTTagsInRTag(_TranslationTestCase):
    expected_output = '''
        <p>ABC</p>
    '''
    latex_expected_output = 'ABC'

    def get_xml(self):
        r_tag = DXB.r_tag(
            [DXB.t_tag(letter) for letter in 'ABC'],
        )
        p_tag = DXB.p_tag(
            [r_tag],
            jc='start',
        )
        body = p_tag

        xml = DXB.xml(body)
        return xml


class SuperAndSubScripts(_TranslationTestCase):
    expected_output = '''
        <p>AAA<sup>BBB</sup></p>
        <p><sub>CCC</sub>DDD</p>
    '''

    latex_expected_output = r'''
    AAA \textsuperscript{BBB}
    ''' + '\n' + r'\textsubscript{CCC} DDD'

    def get_xml(self):
        p_tags = [
            DXB.p_tag(
                [
                    DXB.r_tag([DXB.t_tag('AAA')]),
                    DXB.r_tag(
                        [DXB.t_tag('BBB')],
                        rpr=DXB.rpr_tag({'vertAlign': 'superscript'}),
                    ),
                ],
            ),
            DXB.p_tag(
                [
                    DXB.r_tag(
                        [DXB.t_tag('CCC')],
                        rpr=DXB.rpr_tag({'vertAlign': 'subscript'}),
                    ),
                    DXB.r_tag([DXB.t_tag('DDD')]),
                ],
            ),
        ]
        body = ''
        for p_tag in p_tags:
            body += p_tag

        xml = DXB.xml(body)
        return xml


class AvaliableInlineTags(_TranslationTestCase):
    expected_output = '''
        <p><strong>aaa</strong></p>
        <p><span class="pydocx-underline">bbb</span></p>
        <p><em>ccc</em></p>
        <p><span class="pydocx-caps">ddd</span></p>
        <p><span class="pydocx-small-caps">eee</span></p>
        <p><span class="pydocx-strike">fff</span></p>
        <p><span class="pydocx-strike">ggg</span></p>
        <p><span class="pydocx-hidden">hhh</span></p>
        <p><span class="pydocx-hidden">iii</span></p>
        <p><sup>jjj</sup></p>
    '''

    latex_expected_output = r'''\textbf {aaa}
        \underline {bbb}
        \emph {ccc}
        \MakeUppercase{ddd}
        \textsx{eee}
        \sout{fff}
        \sout{ggg}
        \begin{comment}hhh\end{comment}
        \begin{comment}iii\end{comment}
        \textsuperscript{jjj}
    '''

    def get_xml(self):
        p_tags = [
            DXB.p_tag(
                [
                    DXB.r_tag(
                        [DXB.t_tag('aaa')],
                        rpr=DXB.rpr_tag({'b': None}),
                    ),
                ],
            ),
            DXB.p_tag(
                [
                    DXB.r_tag(
                        [DXB.t_tag('bbb')],
                        rpr=DXB.rpr_tag({'u': None}),
                    ),
                ],
            ),
            DXB.p_tag(
                [
                    DXB.r_tag(
                        [DXB.t_tag('ccc')],
                        rpr=DXB.rpr_tag({'i': None}),
                    ),
                ],
            ),
            DXB.p_tag(
                [
                    DXB.r_tag(
                        [DXB.t_tag('ddd')],
                        rpr=DXB.rpr_tag({'caps': None}),
                    ),
                ],
            ),
            DXB.p_tag(
                [
                    DXB.r_tag(
                        [DXB.t_tag('eee')],
                        rpr=DXB.rpr_tag({'smallCaps': None}),
                    ),
                ],
            ),
            DXB.p_tag(
                [
                    DXB.r_tag(
                        [DXB.t_tag('fff')],
                        rpr=DXB.rpr_tag({'strike': None})
                    ),
                ],
            ),
            DXB.p_tag(
                [
                    DXB.r_tag(
                        [DXB.t_tag('ggg')],
                        rpr=DXB.rpr_tag({'dstrike': None}),
                    ),
                ],
            ),
            DXB.p_tag(
                [
                    DXB.r_tag(
                        [DXB.t_tag('hhh')],
                        rpr=DXB.rpr_tag({'vanish': None})
                    ),
                ],
            ),
            DXB.p_tag(
                [
                    DXB.r_tag(
                        [DXB.t_tag('iii')],
                        rpr=DXB.rpr_tag({'webHidden': None}),
                    ),
                ],
            ),
            DXB.p_tag(
                [
                    DXB.r_tag(
                        [DXB.t_tag('jjj')],
                        rpr=DXB.rpr_tag({'vertAlign': 'superscript'}),
                    ),
                ],
            ),
        ]
        body = ''
        for p_tag in p_tags:
            body += p_tag

        xml = DXB.xml(body)
        return xml

class Math(_TranslationTestCase):

    expected_output = '''
    <p> <math><msqrt> <mi> 1+3 </mi> </msqrt></math> </p>
    '''
    latex_expected_output = r'''
    $\sqrt{1+3}$
    '''
    def get_xml(self):
        deg = DXB.deg()
        exp = DXB.exp(run_text=DXB.r_tag([DXB.t_tag('1+3')]))
        rad = DXB.rad(deg=deg, exp=exp)
        math = DXB.math(rad=rad)
        math_para_tag = DXB.math_paragraph(math)
        xml = DXB.xml(math_para_tag)
        return xml

class UnicodeTestCase(_TranslationTestCase):
    expected_output = u"""
        <p>\U0010001f</p>
    """
    latex_expected_output = '''
    􀀟
    '''
    def get_xml(self):
        tags = [
            DXB.p_tag(
                [
                    DXB.r_tag(
                        [DXB.t_tag(r'&#x10001F;')],
                    ),
                ],
            ),
        ]

        body = ''
        for tag in tags:
            body += tag
        xml = DXB.xml(body)
        return xml.encode('utf-8')


<<<<<<< HEAD
class MatrixTestCase(_TranslationTestCase):

    expected_output = '''
        <p> <math><mtable><mtr><mtd><mi>1</mi>
        </mtd><mtd><mi>2</mi></mtd></mtr><mtr><mtd><mi>3</mi>
        </mtd><mtd><mi>4</mi></mtd></mtr></mtable></math> </p>
    '''

    latex_expected_output = r'''
        $\begin{matrix} 1&2
        \\3&4\\ \end{matrix}$
    '''

    def get_xml(self):
        matrix_cell1 = DXB.exp(run_text=DXB.r_tag([DXB.t_tag('1')]))
        matrix_cell2 = DXB.exp(run_text=DXB.r_tag([DXB.t_tag('2')]))
        matrix_cell3 = DXB.exp(run_text=DXB.r_tag([DXB.t_tag('3')]))
        matrix_cell4 = DXB.exp(run_text=DXB.r_tag([DXB.t_tag('4')]))
        row_1 = DXB.matrix_row([matrix_cell1, matrix_cell2])
        row_2 = DXB.matrix_row([matrix_cell3, matrix_cell4])
        matrix = DXB.matrix([row_1, row_2])
        math = DXB.math(matrix)
        para = DXB.math_paragraph(math)
        return DXB.xml(para)
=======
class NoTextInTTagTestCase(_TranslationTestCase):
    expected_output = u"""
    """

    def get_xml(self):
        tags = [
            DXB.p_tag(
                [
                    DXB.r_tag(
                        [DXB.t_tag(None)],
                    ),
                ],
            ),
        ]

        body = ''
        for tag in tags:
            body += tag
        xml = DXB.xml(body)
        return xml.encode('utf-8')
>>>>>>> 5a49778c
<|MERGE_RESOLUTION|>--- conflicted
+++ resolved
@@ -1498,7 +1498,6 @@
         return xml.encode('utf-8')
 
 
-<<<<<<< HEAD
 class MatrixTestCase(_TranslationTestCase):
 
     expected_output = '''
@@ -1523,7 +1522,7 @@
         math = DXB.math(matrix)
         para = DXB.math_paragraph(math)
         return DXB.xml(para)
-=======
+
 class NoTextInTTagTestCase(_TranslationTestCase):
     expected_output = u"""
     """
@@ -1543,5 +1542,4 @@
         for tag in tags:
             body += tag
         xml = DXB.xml(body)
-        return xml.encode('utf-8')
->>>>>>> 5a49778c
+        return xml.encode('utf-8')