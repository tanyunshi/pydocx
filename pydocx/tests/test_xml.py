--- conflicted
+++ resolved
@@ -718,20 +718,12 @@
         return xml
 
 
-<<<<<<< HEAD
 class DeleteTagInList(_TranslationTestCase):
-=======
-class MissingIlvl(_TranslationTestCase):
->>>>>>> 6d07eae8
     expected_output = '''
     <html><body>
         <ol data-list-type="decimal">
             <li>AAA<br/>
-<<<<<<< HEAD
                 <span class='delete' author='' date=''>BBB</span>
-=======
-                BBB
->>>>>>> 6d07eae8
             </li>
             <li>CCC</li>
         </ol>
@@ -739,14 +731,29 @@
     '''
 
     def get_xml(self):
-<<<<<<< HEAD
         delete_tags = DXB.delete_tag(['BBB'])
         p_tag = DXB.p_tag([delete_tags])
 
         body = DXB.li(text='AAA', ilvl=0, numId=0)
         body += p_tag
         body += DXB.li(text='CCC', ilvl=0, numId=0)
-=======
+        xml = DXB.xml(body)
+        return xml
+
+
+class MissingIlvl(_TranslationTestCase):
+    expected_output = '''
+    <html><body>
+        <ol data-list-type="decimal">
+            <li>AAA<br/>
+                BBB
+            </li>
+            <li>CCC</li>
+        </ol>
+    </body></html>
+    '''
+
+    def get_xml(self):
         li_text = [
             ('AAA', 0, 1),
             ('BBB', None, 1),  # Because why not.
@@ -756,7 +763,5 @@
         for text, ilvl, numId in li_text:
             lis += DXB.li(text=text, ilvl=ilvl, numId=numId)
         body = lis
-
->>>>>>> 6d07eae8
         xml = DXB.xml(body)
         return xml