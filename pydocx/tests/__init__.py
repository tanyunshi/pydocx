--- conflicted
+++ resolved
@@ -174,17 +174,13 @@
         tree = self.get_xml()
 
         # Verify the final output.
-<<<<<<< HEAD
-        html = self.parser(
-            convert_root_level_upper_roman=self.convert_root_level_upper_roman,
-=======
         parser = self.parser
 
         def image_handler(self, src, *args, **kwargs):
             return src
         parser.image_handler = image_handler
         html = parser(
->>>>>>> dcdd5510
+            convert_root_level_upper_roman=self.convert_root_level_upper_roman,
             document_xml=tree,
             rels_dict=self.relationship_dict,
             numbering_dict=self.numbering_dict,
