from abc import abstractmethod, ABCMeta
import zipfile
import logging
from contextlib import contextmanager
import xml.etree.ElementTree as ElementTree
from xml.etree.ElementTree import _ElementInterface
logging.basicConfig(level=logging.DEBUG)
logger = logging.getLogger("NewParser")


# http://openxmldeveloper.org/discussions/formats/f/15/p/396/933.aspx
EMUS_PER_PIXEL = 9525


def remove_namespaces(document):  # remove namespaces
    root = ElementTree.fromstring(document)
    for child in el_iter(root):
        child.tag = child.tag.split("}")[1]
        child.attrib = dict(
            (k.split("}")[-1], v)
            for k, v in child.attrib.items()
        )
    return ElementTree.tostring(root)

# Add some helper functions to Element to make it slightly more readable


def has_child(self, tag):
    """
Determine if current element has a child. Stop at first child.
"""
    return True if self.find(tag) is not None else False


def has_descendant_with_tag(self, tag):
    """
Determine if there is a child ahead in the element tree.
"""
    # Get child. stop at first child.
    return True if self.find('.//' + tag) is not None else False


def find_first(self, tag):
    """
Find the first occurrence of a tag beneath the current element.
"""
    return self.find('.//' + tag)


def find_all(self, tag):
    """
Find all occurrences of a tag
"""
    return self.findall('.//' + tag)


def el_iter(el):
    """
Go through all elements
"""
    try:
        return el.iter()
    except AttributeError:
        return el.findall('.//*')


def find_ancestor_with_tag(self, tag):
    """
Find the first ancestor with that is a `tag`.
"""
    el = self
    while el.parent:
        el = el.parent
        if el.tag == tag:
            return el
    return None


#make all of these attributes of _ElementInterface
setattr(_ElementInterface, 'has_child', has_child)
setattr(_ElementInterface, 'has_descendant_with_tag', has_descendant_with_tag)
setattr(_ElementInterface, 'find_first', find_first)
setattr(_ElementInterface, 'find_all', find_all)
setattr(_ElementInterface, 'find_ancestor_with_tag', find_ancestor_with_tag)
setattr(_ElementInterface, 'parent', None)
setattr(_ElementInterface, 'is_first_list_item', False)
setattr(_ElementInterface, 'is_last_list_item_in_root', False)
setattr(_ElementInterface, 'is_list_item', False)
setattr(_ElementInterface, 'ilvl', None)
setattr(_ElementInterface, 'num_id', None)
setattr(_ElementInterface, 'heading_level', None)
setattr(_ElementInterface, 'is_in_table', False)
setattr(_ElementInterface, 'next', None)
<<<<<<< HEAD
setattr(_ElementInterface, 'find_next', find_next)
setattr(_ElementInterface, 'vmerge_continue', None)
setattr(_ElementInterface, 'row', None)
setattr(_ElementInterface, 'col', None)
=======
>>>>>>> 30dc1ee9


# End helpers

@contextmanager
def ZipFile(path):  # This is not needed in python 3.2+
    f = zipfile.ZipFile(path)
    yield f
    f.close()


class DocxParser:
    __metaclass__ = ABCMeta

    def _build_data(self, path, *args, **kwargs):
        with ZipFile(path) as f:
            self.document_text = f.read('word/document.xml')
            self.styles_text = f.read('word/styles.xml')
            try:  # Only present if there are lists
                self.numbering_text = f.read('word/numbering.xml')
            except KeyError:
                self.numbering_text = None
            try:  # Only present if there are comments
                self.comment_text = f.read('word/comments.xml')
            except KeyError:
                self.comment_text = None
            self.relationship_text = f.read('word/_rels/document.xml.rels')

        self.root = ElementTree.fromstring(
            remove_namespaces(self.document_text),  # remove the namespaces
        )
        self.numbering_root = None
        if self.numbering_text:
            self.numbering_root = ElementTree.fromstring(
                remove_namespaces(self.numbering_text),
            )
        self.comment_root = None
        if self.comment_text:
            self.comment_root = ElementTree.fromstring(
                remove_namespaces(self.comment_text),
            )

    def _parse_styles(self):
        tree = ElementTree.fromstring(
            remove_namespaces(self.styles_text),
        )
        result = {}
        for style in tree.find_all('style'):
            style_val = style.find_first('name').attrib['val']
            result[style.attrib['styleId']] = style_val
        return result

    def _parse_rels_root(self):
        tree = ElementTree.fromstring(self.relationship_text)
        rels_dict = {}
        for el in tree:
            rId = el.get('Id')
            target = el.get('Target')
            rels_dict[rId] = target
        return rels_dict

    def __init__(self, *args, **kwargs):
        self._parsed = ''

        self._build_data(*args, **kwargs)

        def add_parent(el):  # if a parent, make that an attribute
            for child in el.getchildren():
                setattr(child, 'parent', el)
                add_parent(child)

        add_parent(self.root)  # create the parent attributes

        #all blank when we init
        self.comment_store = None
        self.visited = []
        self.list_depth = 0
        self.rels_dict = self._parse_rels_root()
        self.styles_dict = self._parse_styles()
        self.parse_begin(self.root)  # begin to parse

    def _set_list_attributes(self, el):
        list_elements = el.find_all('numId')
        for li in list_elements:
            parent = li.find_ancestor_with_tag('p')
            parent.is_list_item = True
            parent.num_id = parent.find_first('numId').attrib['val']
            parent.ilvl = parent.find_first('ilvl').attrib['val']

<<<<<<< HEAD
    def _set_table_attributes(self, el):
        tables = el.find_all('tbl')
        for table in tables:
            rows = table.find_all('tr')
            if rows is not None:
                for i, row in enumerate(rows):
                    for j, child in enumerate(row.find_all('tc')):
                        child.row = i
                        child.column = j
                        v_merge = child.find_first('vMerge')
                        if (
                                v_merge is not None and
                                'continue' == v_merge.attrib['val']
                        ):
                            child.vmerge_continue = True

    def parse_begin(self, el):
        self._set_list_attributes(el)
        self._set_table_attributes(el)

        # Find the first and last li elements
        body = el.find_first('body')
        list_elements = [
            child for child in body.getchildren()
            if child.tag == 'p' and child.is_list_item
        ]
        num_ids = set([i.num_id for i in list_elements])
        ilvls = set([i.ilvl for i in list_elements])
=======
    def _set_is_in_table(self, el):
        paragraph_elements = el.find_all('p')
        for p in paragraph_elements:
            if p.find_ancestor_with_tag('tc'):
                p.is_in_table = True
>>>>>>> 30dc1ee9

    def _set_first_list_item(self, num_ids, ilvls, list_elements):
        # Lists are grouped by having the same `num_id` and `ilvl`. The first
        # list item is the first list item found for each `num_id` and `ilvl`
        # combination.
        for num_id in num_ids:
            for ilvl in ilvls:
                filtered_list_elements = [
                    i for i in list_elements
                    if (
                        i.num_id == num_id and
                        i.ilvl == ilvl
                    )
                ]
                if not filtered_list_elements:
                    continue
                first_el = filtered_list_elements[0]
                first_el.is_first_list_item = True

    def _set_last_list_item(self, num_ids, list_elements):
        # Find last list elements. Only mark list tags as the last list tag if
        # it is in the root of the document. This is only used to ensure that
        # once a root level list is finished we do not roll in the rest of the
        # non list elements into the first root level list.
        for num_id in num_ids:
            filtered_list_elements = [
                i for i in list_elements
                if i.num_id == num_id
            ]
            if not filtered_list_elements:
                continue
            last_el = filtered_list_elements[-1]
            last_el.is_last_list_item_in_root = True

    def _set_headers(self, list_elements):
        # These are the styles for headers and what the html tag should be if
        # we have one.
        headers = {
            'heading 1': 'h1',
            'heading 2': 'h2',
            'heading 3': 'h3',
            'heading 4': 'h4',
            'heading 5': 'h5',
            'heading 6': 'h6',
            'heading 7': 'h6',
            'heading 8': 'h6',
            'heading 9': 'h6',
            'heading 10': 'h6',
        }
        for list_item in list_elements:
            style = list_item.find_first('pStyle').attrib['val']
            style = self.styles_dict.get(style)
            # Check to see if this list item is actually a header.
            if style and style.lower() in headers:
                # Set all the list item variables back to false.
                list_item.is_list_item = False
                list_item.is_first_list_item = False
                list_item.is_last_list_item = False
                # Prime the heading_level
                list_item.heading_level = headers[style.lower()]

    def _set_next(self, body):
        # We only care about children if they have text in them.
        def _get_children(el):
            return [
                child for child in el.getchildren()
                if child.tag in ['p', 'tbl'] and
                # getchildren only grabs root level elements, so we don't have
                # to worry about table rows/table cells.
                (
                    child.has_descendant_with_tag('t') or
                    child.has_descendant_with_tag('pict') or
                    child.has_descendant_with_tag('drawing')
                )
            ]

        def _assign_next(children):
            # Populate the `next` attribute for the all child elements.
            for i in range(len(children)):
                try:
                    if children[i + 1]:
                        children[i].next = children[i + 1]
                except IndexError:
                    pass
        # Assign next for everything in the root.
        _assign_next(_get_children(body))

        # In addition set next for everything in tables cells.
        for tc in body.find_all('tc'):
            _assign_next(_get_children(tc))

    def parse_begin(self, el):
        self._set_list_attributes(el)
        self._set_is_in_table(el)

        # Find the first and last li elements
        body = el.find_first('body')
        list_elements = [
            child for child in body.find_all('p')
            if child.is_list_item
        ]
<<<<<<< HEAD
        # Populate the `next` attribute for the all child elements.
        for i in range(len(children)):
            try:
                if children[i + 1] is not None:
                    children[i].next = children[i + 1]
            except IndexError:
                pass
=======
        num_ids = set([i.num_id for i in list_elements])
        ilvls = set([i.ilvl for i in list_elements])

        self._set_first_list_item(num_ids, ilvls, list_elements)
        self._set_last_list_item(num_ids, list_elements)
        self._set_headers(list_elements)
        self._set_next(body)
>>>>>>> 30dc1ee9

        self._parsed += self.parse(el)

    def parse(self, el):
        if el in self.visited:
            return ''
        self.visited.append(el)
        parsed = ''
        for child in el:
            # recursive. So you can get all the way to the bottom
            parsed += self.parse(child)

        if el.heading_level:
            return self.heading(parsed, el.heading_level)
        elif el.is_first_list_item:
            return self.parse_list(el, parsed)
        elif el.tag == 'br' and el.attrib.get('type') == 'page':
            #TODO figure out what parsed is getting overwritten
            return self.page_break()
<<<<<<< HEAD
            # Do not do the tr or tc a second time
        if el.tag == 'tbl':
=======
        elif el.tag == 'tbl':
>>>>>>> 30dc1ee9
            return self.table(parsed)
        elif el.tag == 'tr':
            return self.table_row(parsed)
<<<<<<< HEAD
        elif el.tag == 'tc':  # table cells
            current_row = el.row
            current_col = el.col
            col = ''
            row_tbl = ''
            rowspan = 1
            for row in el.parent.parent:
                for tc in row:
                    if tc.row > current_row and tc.col == current_col:
                        if (
                            tc.vmerge_continue and
                            el.find_first('vMerge') is not None and
                            'restart' in el.find_first('vMerge').attrib['val']
                        ):
                            rowspan += 1
                        else:
                            rowspan = 1
                    if rowspan > 1:
                        row_tbl = str(rowspan)
            if el.find_first('gridSpan') is not None:
                col = el.find_first('gridSpan').attrib['val']
            if not (
                    el.find_first('vMerge') is not None and
                    'continue' in el.find_first('vMerge').attrib['val']
            ):
                return self.table_cell(parsed, col, row_tbl)
        if el.tag == 'r' and el is not None:
            return self.parse_r(el)  # parse the run
        elif el.tag == 'p':
            if el.parent.tag == 'tc':
                if (
                    el.parent.find_next('p', self.count) is not None and
                    not len(el.parent.find_all('tc')) > 0
                ):
                    parsed += self.break_tag()
                    self.count += 1
                    self.visited_els.append(el)
                else:
                    self.count = 0
                return parsed  # return text in the table cell
                # parse p. parse p will return a list element or a paragraph
            if el.is_list_item:
                return self.parse_list_item(el, parsed)
=======
        elif el.tag == 'tc':
            return self.table_cell(parsed)
        elif el.tag == 'r':
            return self.parse_r(el, parsed)
        elif el.tag == 't':
            return self.escape(el.text)
        elif el.tag == 'br':
            return self.break_tag()
        elif el.tag == 'delText':
            return self.deletion(el.text, '', '')
        elif el.is_list_item:
            return self.parse_list_item(el, parsed)
        elif el.is_in_table:
            return self.parse_table_cell(el, parsed)
        elif el.tag == 'p':
>>>>>>> 30dc1ee9
            return self.parse_p(el, parsed)
        elif el.tag == 'ins':
            return self.insertion(parsed, '', '')
        elif el.tag == 'hyperlink':
            return self.parse_hyperlink(el, parsed)
        elif el.tag in ('pict', 'drawing'):
            return self.parse_image(el)
        else:
            return parsed

    def parse_list(self, el, text):
        """
All the meat of building the list is done in _parse_list, however we
call this method for two reasons: It is the naming convention we are
following. And we need a reliable way to raise and lower the list_depth
(which is used to determine if we are in a list). I could have done
this in _parse_list, however it seemed cleaner to do it here.
"""
        self.list_depth += 1
        parsed = self._parse_list(el, text)
        self.list_depth -= 1
        if el.is_in_table:
            return self.parse_table_cell(el, parsed)
        return parsed

    def _parse_list(self, el, text):
        parsed = self.parse_list_item(el, text)
        num_id = el.num_id
        ilvl = el.ilvl
        next_el = el.next

        def is_same_list(next_el, num_id, ilvl):
            # Bail if next_el is not an element
            if next_el is None:
                return False
            if next_el.is_last_list_item_in_root:
                return False
                # If next_el is not a list item then roll it into the list by
            # returning True.
            if not next_el.is_list_item:
                return True
            if next_el.num_id != num_id:
                # The next element is a new list entirely
                return False
            if next_el.ilvl < ilvl:
                # The next element is de-indented, so this is really the last
                # element in the list
                return False
            return True

        while is_same_list(next_el, num_id, ilvl):
            if next_el in self.visited:
                # Early continue for elements we have already visited.
                next_el = next_el.next
                continue

            if next_el.is_list_item:
                # Reset the ilvl
                ilvl = next_el.ilvl

            parsed += self.parse(next_el)
            next_el = next_el.next

        def should_parse_last_el(last_el, first_el):
            if last_el is None:
                return False
                # Different list
            if last_el.num_id != first_el.num_id:
                return False
                # Will be handled when the ilvls do match (nesting issue)
            if last_el.ilvl != first_el.ilvl:
                return False
            # We only care about last items that have not been parsed before
            # (first list items are always parsed at the beginning of this
            # method.)
            return (
                not last_el.is_first_list_item and
                last_el.is_last_list_item_in_root
            )
        if should_parse_last_el(next_el, el):
            parsed += self.parse(next_el)

        # If the list has no content, then we don't need to worry about the
        # list styling, because it will be stripped out.
        if parsed == '':
            return parsed

        # Get the list style for the pending list.
        lst_style = self.get_list_style(
            el.num_id,
            el.ilvl,
        )

        # Create the actual list and return it.
        if lst_style == 'bullet':
            return self.unordered_list(parsed)
        else:
            return self.ordered_list(
                parsed,
                lst_style,
            )

    def parse_p(self, el, text):
        if text == '':
            return ''
        parsed = text
        # No p tags in li tags
        if self.list_depth == 0:
            parsed = self.paragraph(parsed)
        return parsed

    def parse_list_item(self, el, text):
        # If for whatever reason we are not currently in a list, then start
        # a list here. This will only happen if the num_id/ilvl combinations
        # between lists is not well formed.
        parsed = text
        if self.list_depth == 0:
            return self.parse_list(el, parsed)
<<<<<<< HEAD
        next_el_parsed = ''
        if el.next is not None:
            def _parse_next_element_first(el):
                next_el = el.next
                if (
                    not next_el.is_list_item and
                    not el.is_last_list_item_in_root
                ):
                    return True
                if next_el.is_first_list_item:
                    if next_el.num_id == el.num_id:
                        return True
=======

        def _parse_next_element_first(el):
            next_el = el.next
            if next_el is None:
>>>>>>> 30dc1ee9
                return False
            if (
                    not next_el.is_list_item and
                    not el.is_last_list_item_in_root
            ):
                return True
            if next_el.is_first_list_item:
                if next_el.num_id == el.num_id:
                    return True
            return False

        parsed_tags = [parsed]
        while el:
            if _parse_next_element_first(el):
                # Get the contents of the next el and append it to the
                # contents of the current el (that way things like tables
                # are actually in the li tag instead of in the ol/ul tag).
<<<<<<< HEAD
                next_el_parsed = self.parse(el.next)
            # Create the actual li element
=======
                parsed_tags.append(self.parse(el.next))
                el = el.next
            else:
                break
        # Create the actual li element
>>>>>>> 30dc1ee9
        parsed = self.list_element(
            self.break_tag().join(p for p in parsed_tags if p),
        )
        return parsed

    def parse_table_cell(self, el, text):
        parsed = text

        def _parse_next_element_first(el):
            next_el = el.next
            if next_el is None:
                return False
            if next_el.is_in_table:
                return True
        parsed_tags = [parsed]
        while el:
            if _parse_next_element_first(el):
                parsed_tags.append(self.parse(el.next))
                el = el.next
            else:
                break
        return self.break_tag().join(p for p in parsed_tags if p)

    def parse_hyperlink(self, el, text):
        rId = el.get('id')
        href = self.rels_dict.get(rId)
        if not href:
            return text
        href = self.escape(href)
        return self.hyperlink(text, href)

    def _get_image_id(self, el):
        # Drawings
        blip = el.find_first('blip')
        if blip is not None:
            # On drawing tags the id is actually whatever is returned from the
            # embed attribute on the blip tag. Thanks a lot Microsoft.
            return blip.get('embed')
            # Picts
        imagedata = el.find_first('imagedata')
        if imagedata is not None:
            return imagedata.get('id')

    def _convert_image_size(self, size):
        return size / EMUS_PER_PIXEL

    def _get_image_size(self, el):
        """
If we can't find a height or width, return 0 for whichever is not
found, then rely on the `image` handler to strip those attributes. This
functionality can change once we integrate PIL.
"""
        sizes = el.find_first('ext')
        if sizes is not None:
            x = self._convert_image_size(int(sizes.get('cx')))
            y = self._convert_image_size(int(sizes.get('cy')))
            return (
                '%dpx' % x,
                '%dpx' % y,
            )
        shape = el.find_first('shape')
        if shape is not None:
            # If either of these are not set, rely on the method `image` to not
            # use either of them.
            x = 0
            y = 0
            styles = shape.get('style').split(';')
            for s in styles:
                if s.startswith('height:'):
                    y = s.split(':')[1]
                if s.startswith('width:'):
                    x = s.split(':')[1]
            return x, y
        return 0, 0

    def parse_image(self, el):
        x, y = self._get_image_size(el)
        rId = self._get_image_id(el)
        src = self.rels_dict.get(rId)
        if not src:
            return ''
        src = self.escape(src)
        return self.image(src, x, y)

    def _is_style_on(self, el):
        """
        For b, i, u (bold, italics, and underline) merely having the tag is not
        sufficient. You need to check to make sure it is not set to "false" as
        well.
        """
        return el.get('val') != 'false'

    def parse_r(self, el, parsed):  # parse the running text
        text = parsed
        if not text:
            return ''
        rpr = el.find('rPr')
        if rpr is None:
            return text

        fns = []
        if rpr.has_child('b'):  # text styling
            if self._is_style_on(rpr.find('b')):
                fns.append(self.bold)
        if rpr.has_child('i'):
            if self._is_style_on(rpr.find('i')):
                fns.append(self.italics)
        if rpr.has_child('u'):
            if self._is_style_on(rpr.find('u')):
                fns.append(self.underline)
        for fn in fns:
            text = fn(text)
        return text  # Lets not mess with indent until its tested.

        ppr = el.parent.find('pPr')
        if ppr is not None:
            jc = ppr.find('jc')
            if jc is not None:  # text alignments
                if jc.attrib['val'] == 'right':
                    text = self.right_justify(text)
                if jc.attrib['val'] == 'center':
                    text = self.center_justify(text)
            ind = ppr.find('ind')
            if ind is not None:
                right = None
                left = None
                firstLine = None
                if 'right' in ind.attrib:
                    right = ind.attrib['right']
                    right = int(right)/20
                    right = str(right)
                if 'left' in ind.attrib:
                    left = ind.attrib['left']
                    left = int(left)/20
                    left = str(left)
                if 'firstLine' in ind.attrib:
                    firstLine = ind.attrib['firstLine']
                    firstLine = int(firstLine)/20
                    firstLine = str(firstLine)
                text = self.indent(text, right, left, firstLine)
        return text

    def get_list_style(self, num_id, ilvl):
        ids = self.numbering_root.find_all('num')
        for _id in ids:
            if _id.attrib['numId'] != num_id:
                continue
            abstractid = _id.find('abstractNumId')
            abstractid = abstractid.attrib['val']
            style_information = self.numbering_root.find_all(
                'abstractNum',
            )
            for info in style_information:
                if info.attrib['abstractNumId'] == abstractid:
                    for i in el_iter(info):
                        if 'ilvl' in i.attrib and i.attrib['ilvl'] != ilvl:
                            continue
                        if i.find('numFmt') is not None:
                            return i.find('numFmt').attrib['val']

    def get_comments(self, doc_id):
        if self.comment_root is None:
            return ''
        if self.comment_store is not None:
            return self.comment_store[doc_id]
        ids_and_info = {}
        ids = self.comment_root.find_all('comment')
        for _id in ids:
            ids_and_info[_id.attrib['id']] = {
                "author": _id.attrib['author'],
                "date": _id.attrib['date'],
                "text": _id.find_all('t')[0].text,
            }
        self.comment_store = ids_and_info
        return self.comment_store[doc_id]

    @property
    def parsed(self):
        return self._parsed

    @property
    def escape(self, text):
        return text

    @abstractmethod
    def linebreak(self):
        return ''

    @abstractmethod
    def paragraph(self, text):
        return text

    @abstractmethod
    def heading(self, text, heading_level):
        return text

    @abstractmethod
    def insertion(self, text, author, date):
        return text

    @abstractmethod
    def hyperlink(self, text, href):
        return text

    @abstractmethod
    def image_handler(self, path):
        return path

    @abstractmethod
    def image(self, path, x, y):
        return self.image_handler(path)

    @abstractmethod
    def deletion(self, text, author, date):
        return text

    @abstractmethod
    def bold(self, text):
        return text

    @abstractmethod
    def italics(self, text):
        return text

    @abstractmethod
    def underline(self, text):
        return text

    @abstractmethod
    def tab(self):
        return True

    @abstractmethod
    def ordered_list(self, text):
        return text

    @abstractmethod
    def unordered_list(self, text):
        return text

    @abstractmethod
    def list_element(self, text):
        return text

    @abstractmethod
    def table(self, text):
        return text

    @abstractmethod
    def table_row(self, text):
        return text

    @abstractmethod
    def table_cell(self, text):
        return text

    @abstractmethod
    def page_break(self):
        return True

    @abstractmethod
    def right_justify(self, text):
        return text

    @abstractmethod
    def center_justify(self, text):
        return text

    @abstractmethod
    def indent(self, text, left=None, right=None, firstLine=None):
        return text  # TODO JUSTIFIED JUSTIFIED TEXT<|MERGE_RESOLUTION|>--- conflicted
+++ resolved
@@ -27,37 +27,37 @@
 
 def has_child(self, tag):
     """
-Determine if current element has a child. Stop at first child.
-"""
+    Determine if current element has a child. Stop at first child.
+    """
     return True if self.find(tag) is not None else False
 
 
 def has_descendant_with_tag(self, tag):
     """
-Determine if there is a child ahead in the element tree.
-"""
+    Determine if there is a child ahead in the element tree.
+    """
     # Get child. stop at first child.
     return True if self.find('.//' + tag) is not None else False
 
 
 def find_first(self, tag):
     """
-Find the first occurrence of a tag beneath the current element.
-"""
+    Find the first occurrence of a tag beneath the current element.
+    """
     return self.find('.//' + tag)
 
 
 def find_all(self, tag):
     """
-Find all occurrences of a tag
-"""
+    Find all occurrences of a tag
+    """
     return self.findall('.//' + tag)
 
 
 def el_iter(el):
     """
-Go through all elements
-"""
+    Go through all elements
+    """
     try:
         return el.iter()
     except AttributeError:
@@ -66,8 +66,8 @@
 
 def find_ancestor_with_tag(self, tag):
     """
-Find the first ancestor with that is a `tag`.
-"""
+    Find the first ancestor with that is a `tag`.
+    """
     el = self
     while el.parent:
         el = el.parent
@@ -91,13 +91,9 @@
 setattr(_ElementInterface, 'heading_level', None)
 setattr(_ElementInterface, 'is_in_table', False)
 setattr(_ElementInterface, 'next', None)
-<<<<<<< HEAD
-setattr(_ElementInterface, 'find_next', find_next)
 setattr(_ElementInterface, 'vmerge_continue', None)
 setattr(_ElementInterface, 'row', None)
 setattr(_ElementInterface, 'col', None)
-=======
->>>>>>> 30dc1ee9
 
 
 # End helpers
@@ -187,7 +183,6 @@
             parent.num_id = parent.find_first('numId').attrib['val']
             parent.ilvl = parent.find_first('ilvl').attrib['val']
 
-<<<<<<< HEAD
     def _set_table_attributes(self, el):
         tables = el.find_all('tbl')
         for table in tables:
@@ -204,25 +199,11 @@
                         ):
                             child.vmerge_continue = True
 
-    def parse_begin(self, el):
-        self._set_list_attributes(el)
-        self._set_table_attributes(el)
-
-        # Find the first and last li elements
-        body = el.find_first('body')
-        list_elements = [
-            child for child in body.getchildren()
-            if child.tag == 'p' and child.is_list_item
-        ]
-        num_ids = set([i.num_id for i in list_elements])
-        ilvls = set([i.ilvl for i in list_elements])
-=======
     def _set_is_in_table(self, el):
         paragraph_elements = el.find_all('p')
         for p in paragraph_elements:
             if p.find_ancestor_with_tag('tc'):
                 p.is_in_table = True
->>>>>>> 30dc1ee9
 
     def _set_first_list_item(self, num_ids, ilvls, list_elements):
         # Lists are grouped by having the same `num_id` and `ilvl`. The first
@@ -324,15 +305,6 @@
             child for child in body.find_all('p')
             if child.is_list_item
         ]
-<<<<<<< HEAD
-        # Populate the `next` attribute for the all child elements.
-        for i in range(len(children)):
-            try:
-                if children[i + 1] is not None:
-                    children[i].next = children[i + 1]
-            except IndexError:
-                pass
-=======
         num_ids = set([i.num_id for i in list_elements])
         ilvls = set([i.ilvl for i in list_elements])
 
@@ -340,7 +312,6 @@
         self._set_last_list_item(num_ids, list_elements)
         self._set_headers(list_elements)
         self._set_next(body)
->>>>>>> 30dc1ee9
 
         self._parsed += self.parse(el)
 
@@ -360,60 +331,53 @@
         elif el.tag == 'br' and el.attrib.get('type') == 'page':
             #TODO figure out what parsed is getting overwritten
             return self.page_break()
-<<<<<<< HEAD
-            # Do not do the tr or tc a second time
-        if el.tag == 'tbl':
-=======
         elif el.tag == 'tbl':
->>>>>>> 30dc1ee9
             return self.table(parsed)
         elif el.tag == 'tr':
             return self.table_row(parsed)
-<<<<<<< HEAD
-        elif el.tag == 'tc':  # table cells
-            current_row = el.row
-            current_col = el.col
-            col = ''
-            row_tbl = ''
-            rowspan = 1
-            for row in el.parent.parent:
-                for tc in row:
-                    if tc.row > current_row and tc.col == current_col:
-                        if (
-                            tc.vmerge_continue and
-                            el.find_first('vMerge') is not None and
-                            'restart' in el.find_first('vMerge').attrib['val']
-                        ):
-                            rowspan += 1
-                        else:
-                            rowspan = 1
-                    if rowspan > 1:
-                        row_tbl = str(rowspan)
-            if el.find_first('gridSpan') is not None:
-                col = el.find_first('gridSpan').attrib['val']
-            if not (
-                    el.find_first('vMerge') is not None and
-                    'continue' in el.find_first('vMerge').attrib['val']
-            ):
-                return self.table_cell(parsed, col, row_tbl)
-        if el.tag == 'r' and el is not None:
-            return self.parse_r(el)  # parse the run
-        elif el.tag == 'p':
-            if el.parent.tag == 'tc':
-                if (
-                    el.parent.find_next('p', self.count) is not None and
-                    not len(el.parent.find_all('tc')) > 0
-                ):
-                    parsed += self.break_tag()
-                    self.count += 1
-                    self.visited_els.append(el)
-                else:
-                    self.count = 0
-                return parsed  # return text in the table cell
-                # parse p. parse p will return a list element or a paragraph
-            if el.is_list_item:
-                return self.parse_list_item(el, parsed)
-=======
+        #elif el.tag == 'tc':  # table cells
+        #    current_row = el.row
+        #    current_col = el.col
+        #    col = ''
+        #    row_tbl = ''
+        #    rowspan = 1
+        #    for row in el.parent.parent:
+        #        for tc in row:
+        #            if tc.row > current_row and tc.col == current_col:
+        #                if (
+        #                    tc.vmerge_continue and
+        #                    el.find_first('vMerge') is not None and
+        #                    'restart' in el.find_first('vMerge').attrib['val']
+        #                ):
+        #                    rowspan += 1
+        #                else:
+        #                    rowspan = 1
+        #            if rowspan > 1:
+        #                row_tbl = str(rowspan)
+        #    if el.find_first('gridSpan') is not None:
+        #        col = el.find_first('gridSpan').attrib['val']
+        #    if not (
+        #            el.find_first('vMerge') is not None and
+        #            'continue' in el.find_first('vMerge').attrib['val']
+        #    ):
+        #        return self.table_cell(parsed, col, row_tbl)
+        #if el.tag == 'r' and el is not None:
+        #    return self.parse_r(el)  # parse the run
+        #elif el.tag == 'p':
+        #    if el.parent.tag == 'tc':
+        #        if (
+        #            el.parent.find_next('p', self.count) is not None and
+        #            not len(el.parent.find_all('tc')) > 0
+        #        ):
+        #            parsed += self.break_tag()
+        #            self.count += 1
+        #            self.visited_els.append(el)
+        #        else:
+        #            self.count = 0
+        #        return parsed  # return text in the table cell
+        #        # parse p. parse p will return a list element or a paragraph
+        #    if el.is_list_item:
+        #        return self.parse_list_item(el, parsed)
         elif el.tag == 'tc':
             return self.table_cell(parsed)
         elif el.tag == 'r':
@@ -429,7 +393,6 @@
         elif el.is_in_table:
             return self.parse_table_cell(el, parsed)
         elif el.tag == 'p':
->>>>>>> 30dc1ee9
             return self.parse_p(el, parsed)
         elif el.tag == 'ins':
             return self.insertion(parsed, '', '')
@@ -548,25 +511,10 @@
         parsed = text
         if self.list_depth == 0:
             return self.parse_list(el, parsed)
-<<<<<<< HEAD
-        next_el_parsed = ''
-        if el.next is not None:
-            def _parse_next_element_first(el):
-                next_el = el.next
-                if (
-                    not next_el.is_list_item and
-                    not el.is_last_list_item_in_root
-                ):
-                    return True
-                if next_el.is_first_list_item:
-                    if next_el.num_id == el.num_id:
-                        return True
-=======
 
         def _parse_next_element_first(el):
             next_el = el.next
             if next_el is None:
->>>>>>> 30dc1ee9
                 return False
             if (
                     not next_el.is_list_item and
@@ -584,16 +532,11 @@
                 # Get the contents of the next el and append it to the
                 # contents of the current el (that way things like tables
                 # are actually in the li tag instead of in the ol/ul tag).
-<<<<<<< HEAD
-                next_el_parsed = self.parse(el.next)
-            # Create the actual li element
-=======
                 parsed_tags.append(self.parse(el.next))
                 el = el.next
             else:
                 break
         # Create the actual li element
->>>>>>> 30dc1ee9
         parsed = self.list_element(
             self.break_tag().join(p for p in parsed_tags if p),
         )
