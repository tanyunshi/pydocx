--- conflicted
+++ resolved
@@ -35,13 +35,8 @@
 
 
 # determine if there is a child ahead in the element tree.
-<<<<<<< HEAD
 def has_child_deep(self, tag):
-                              # get child. stop at first child.
-=======
-def has_child_all(self, tag):
 # get child. stop at first child.
->>>>>>> 8fd6eed0
     return True if self.find('.//' + tag) is not None else False
 
 
@@ -84,14 +79,11 @@
 setattr(_ElementInterface, 'find_all', find_all)
 setattr(_ElementInterface, 'find_parent_by_tag', find_parent_by_tag)
 setattr(_ElementInterface, 'parent', None)
-<<<<<<< HEAD
 setattr(_ElementInterface, 'is_first_list_item', False)
 setattr(_ElementInterface, 'is_last_list_item', False)
 setattr(_ElementInterface, 'next', None)
 setattr(_ElementInterface, 'previous', None)
-=======
 setattr(_ElementInterface, 'find_next', find_next)
->>>>>>> 8fd6eed0
 
 
 # End helpers
@@ -306,11 +298,6 @@
                             chunk_parsed,
                             lst_style['val'],
                         )
-<<<<<<< HEAD
-            if chunk[0].has_child_deep('br'):
-                parsed += self.page_break()
-=======
->>>>>>> 8fd6eed0
         return parsed
 
     def parse(self, el):
@@ -327,14 +314,6 @@
         if el.tag == 'br' and el.attrib.get('type') == 'page':
             #TODO figure out what parsed is getting overwritten
             return self.page_break()
-<<<<<<< HEAD
-=======
-            # Add it to the list so we don't repeat!
-        if el.tag == 'ilvl' and el not in self.visited:
-            self.in_list = True
-            self.visited.append(el)
-            ## This starts the returns
->>>>>>> 8fd6eed0
         # Do not do the tr or tc a second time
         if el.tag == 'tbl':
             return self.table(parsed)
