--- conflicted
+++ resolved
@@ -18,13 +18,8 @@
 logging.basicConfig(level=logging.DEBUG)
 logger = logging.getLogger("NewParser")
 
-
-<<<<<<< HEAD
-=======
-# http://openxmldeveloper.org/discussions/formats/f/15/p/396/933.aspx
 EMUS_PER_PIXEL = 9525
 USE_ALIGNMENTS = True
->>>>>>> c67efbf1
 
 JUSTIFY_CENTER = 'center'
 JUSTIFY_LEFT = 'left'
@@ -33,12 +28,7 @@
 INDENTATION_RIGHT = 'right'
 INDENTATION_LEFT = 'left'
 INDENTATION_FIRST_LINE = 'firstLine'
-<<<<<<< HEAD
 INDENTATION_HANGING = 'hanging'
-=======
-
-# Add some helper functions to Element to make it slightly more readable
->>>>>>> c67efbf1
 
 
 @contextmanager
@@ -107,42 +97,6 @@
             convert_root_level_upper_roman=False,
             *args,
             **kwargs):
-        self._parsed = ''
-        self.block_text = ''
-        self.last_row_item = False
-        self.line_break_in_table = False
-        self.is_table = False
-        self.indent_table = False
-        self.column_index = 0
-        self.page_width = 0
-<<<<<<< HEAD
-        self.col_count = 0
-=======
-        self.bookmark = False
->>>>>>> master
-        self.convert_root_level_upper_roman = convert_root_level_upper_roman
-        self._image_data = {}
-        self._build_data(path, *args, **kwargs)
-        self.pre_processor = None
-
-        #divide by 20 to get to pt (Office works in 20th's of a point)
-        """
-        see http://msdn.microsoft.com/en-us/library/documentformat
-        .openxml.wordprocessing.indentation.aspx
-        """
-<<<<<<< HEAD
-        if self.root.find_all('pgSz') is not None:
-            self.pages = self.root.find_all('pgSz')
-            self.page_width = int(self.pages[0].attrib['w']) / 20
-
-        add_parent(self.root)  # create the parent attributes
-=======
-        if find_first(self.root, 'pgSz') is not None:
-            self.page_width = int(
-                find_first(self.root, 'pgSz').attrib['w']
-            ) / 20
->>>>>>> c67efbf1
-
         #all blank when we init
         self.comment_store = None
         self.visited = []
@@ -152,207 +106,6 @@
         self.styles_dict = self._parse_styles()
         self.parse_begin(self.root)  # begin to parse
 
-<<<<<<< HEAD
-    def _filter_children(self, element, tags):
-        return [
-            el for el in element.getchildren()
-            if el.tag in tags
-        ]
-
-    def _set_list_attributes(self, el):
-        list_elements = el.find_all('numId')
-        for li in list_elements:
-            parent = li.find_ancestor_with_tag('p')
-            # Deleted text in a list will have a numId but no ilvl.
-            if parent.find_first('ilvl') is None:
-                continue
-            parent.is_list_item = True
-            parent.num_id = self._generate_num_id(parent)
-            parent.ilvl = parent.find_first('ilvl').attrib['val']
-
-    def _generate_num_id(self, el):
-        '''
-        Fun fact: It is possible to have a list in the root, that holds a table
-        that holds a list and for both lists to have the same numId. When this
-        happens we should namespace the nested list with the number of tables
-        it is in to ensure it is considered a new list. Otherwise all sorts of
-        terrible html gets generated.
-        '''
-        num_id = el.find_first('numId').attrib['val']
-
-        # First, go up the parent until we get None and count the number of
-        # tables there are.
-        num_tables = 0
-        while el.parent is not None:
-            if el.tag == 'tbl':
-                num_tables += 1
-            el = el.parent
-        return NamespacedNumId(
-            num_id=num_id,
-            num_tables=num_tables,
-        )
-
-    def _set_table_attributes(self, el):
-        tables = el.find_all('tbl')
-        for table in tables:
-            rows = self._filter_children(table, ['tr'])
-            if rows is None:
-                continue
-            for i, row in enumerate(rows):
-                tcs = self._filter_children(row, ['tc'])
-                if tcs:
-                    tcs[-1].is_last_row_item = True
-                for j, child in enumerate(tcs):
-                    child.row_index = i
-                    child.column_index = j
-                    v_merge = child.find_first('vMerge')
-                    if (
-                        v_merge is not None and
-                        'continue' == v_merge.get('val', '')
-                    ):
-                        child.vmerge_continue = True
-
-    def _set_is_in_table(self, el):
-        paragraph_elements = el.find_all('p')
-        for p in paragraph_elements:
-            if p.find_ancestor_with_tag('tc') is not None:
-                p.is_in_table = True
-
-    def _set_first_list_item(self, num_ids, ilvls, list_elements):
-        # Lists are grouped by having the same `num_id` and `ilvl`. The first
-        # list item is the first list item found for each `num_id` and `ilvl`
-        # combination.
-        for num_id in num_ids:
-            for ilvl in ilvls:
-                filtered_list_elements = [
-                    i for i in list_elements
-                    if (
-                        i.num_id == num_id and
-                        i.ilvl == ilvl
-                    )
-                ]
-                if not filtered_list_elements:
-                    continue
-                first_el = filtered_list_elements[0]
-                first_el.is_first_list_item = True
-
-    def _set_last_list_item(self, num_ids, list_elements):
-        # Find last list elements. Only mark list tags as the last list tag if
-        # it is in the root of the document. This is only used to ensure that
-        # once a root level list is finished we do not roll in the rest of the
-        # non list elements into the first root level list.
-        for num_id in num_ids:
-            filtered_list_elements = [
-                i for i in list_elements
-                if i.num_id == num_id
-            ]
-            if not filtered_list_elements:
-                continue
-            last_el = filtered_list_elements[-1]
-            last_el.is_last_list_item_in_root = True
-
-    def _set_headers(self, elements):
-        # These are the styles for headers and what the html tag should be if
-        # we have one.
-        headers = {
-            'heading 1': 'h1',
-            'heading 2': 'h2',
-            'heading 3': 'h3',
-            'heading 4': 'h4',
-            'heading 5': 'h5',
-            'heading 6': 'h6',
-            'heading 7': 'h6',
-            'heading 8': 'h6',
-            'heading 9': 'h6',
-            'heading 10': 'h6',
-        }
-        for element in elements:
-            # This element is using the default style which is not a heading.
-            if element.find_first('pStyle') is None:
-                continue
-            style = element.find_first('pStyle').attrib.get('val', '')
-            style = self.styles_dict.get(style)
-
-            # Check to see if this element is actually a header.
-            if style and style.lower() in headers:
-                # Set all the list item variables to false.
-                element.is_list_item = False
-                element.is_first_list_item = False
-                element.is_last_list_item = False
-                # Prime the heading_level
-                element.heading_level = headers[style.lower()]
-
-    def _convert_upper_roman(self, body):
-        if not self.convert_root_level_upper_roman:
-            return
-        first_root_list_items = [
-            # Only root level elements.
-            el for el in body.getchildren()
-            # And only first_list_items
-            if el.is_first_list_item
-        ]
-        visited_num_ids = []
-        for root_list_item in first_root_list_items:
-            if root_list_item.num_id in visited_num_ids:
-                continue
-            visited_num_ids.append(root_list_item.num_id)
-            lst_style = self.get_list_style(
-                root_list_item.num_id.num_id,
-                root_list_item.ilvl,
-            )
-            if lst_style != 'upperRoman':
-                continue
-            ilvl = min(
-                el.ilvl for el in body.find_all('p')
-                if el.num_id == root_list_item.num_id
-            )
-            root_upper_roman_list_items = [
-                el for el in body.find_all('p')
-                if el.num_id == root_list_item.num_id and
-                el.ilvl == ilvl
-            ]
-            for list_item in root_upper_roman_list_items:
-                list_item.is_list_item = False
-                list_item.is_first_list_item = False
-                list_item.is_last_list_item = False
-
-                list_item.heading_level = UPPER_ROMAN_TO_HEADING_VALUE
-
-    def _set_next(self, body):
-        def _get_children_with_content(el):
-            # We only care about children if they have text in them.
-            children = []
-            for child in self._filter_children(el, TAGS_HOLDING_CONTENT_TAGS):
-                has_descendant_with_tag = any(
-                    child.has_descendant_with_tag(tag) for
-                    tag in TAGS_CONTAINING_CONTENT
-                )
-                if has_descendant_with_tag:
-                    children.append(child)
-            return children
-
-        def _assign_next(children):
-            # Populate the `next` attribute for all the child elements.
-            for i in range(len(children)):
-                try:
-                    if children[i + 1] is not None:
-                        children[i].next = children[i + 1]
-                except IndexError:
-                    pass
-                try:
-                    if children[i - 1] is not None:
-                        children[i].previous = children[i - 1]
-                except IndexError:
-                    pass
-            # Assign next for everything in the root.
-        _assign_next(_get_children_with_content(body))
-
-        # In addition set next for everything in table cells.
-        for tc in body.find_all('tc'):
-            _assign_next(_get_children_with_content(tc))
-
-=======
->>>>>>> c67efbf1
     def parse_begin(self, el):
         self.pre_processor = self.pre_processor_class(
             convert_root_level_upper_roman=self.convert_root_level_upper_roman,
@@ -370,13 +123,7 @@
         for child in el:
             # recursive. So you can get all the way to the bottom
             parsed += self.parse(child)
-<<<<<<< HEAD
-        if el.tag == 'br'and el.attrib.get('type') == 'page':
-            if len(self.pages) > 1:
-                self.track_pages += 1
-=======
         if el.tag == 'br' and el.attrib.get('type') == 'page':
->>>>>>> master
             return self.parse_page_break(el, parsed)
         elif el.tag == 'tbl':
             return self.parse_table(el, parsed)
@@ -389,12 +136,6 @@
         elif el.tag == 't':
             return self.parse_t(el, parsed)
         elif el.tag == 'br':
-<<<<<<< HEAD
-            if el.find_ancestor_with_tag('tbl'):
-                self.is_table = True
-=======
-            print 'ummm wheres the break'
->>>>>>> master
             return self.parse_break_tag(el, parsed)
         elif el.tag == 'delText':
             return self.parse_deletion(el, parsed)
@@ -408,6 +149,7 @@
             return self.parse_image(el)
         else:
             return parsed
+
     def parse_page_break(self, el, text):
         #TODO figure out what parsed is getting overwritten
         return self.page_break()
@@ -511,13 +253,6 @@
         def should_parse_last_el(last_el, first_el):
             if last_el is None:
                 return False
-<<<<<<< HEAD
-                # Different list
-            if last_el.num_id != first_el.num_id:
-                return False
-                # Will be handled when the ilvls do match (nesting issue)
-            if last_el.ilvl != first_el.ilvl:
-=======
             # Different list
             if (
                     self.pre_processor.num_id(last_el) !=
@@ -527,7 +262,6 @@
             if (
                     self.pre_processor.ilvl(last_el) !=
                     self.pre_processor.ilvl(first_el)):
->>>>>>> c67efbf1
                 return False
             # We only care about last items that have not been parsed before
             # (first list items are always parsed at the beginning of this
@@ -671,13 +405,8 @@
                 return False
                 return False
             if (
-<<<<<<< HEAD
-                not next_el.is_list_item and
-                not el.is_last_list_item_in_root
-=======
                     not self.pre_processor.is_list_item(next_el) and
                     not self.pre_processor.is_last_list_item_in_root(el)
->>>>>>> c67efbf1
             ):
                 return True
             if self.pre_processor.is_first_list_item(next_el):
@@ -780,13 +509,8 @@
             # On drawing tags the id is actually whatever is returned from the
             # embed attribute on the blip tag. Thanks a lot Microsoft.
             return blip.get('embed')
-<<<<<<< HEAD
             # Picts
-        imagedata = el.find_first('imagedata')
-=======
-        # Picts
         imagedata = find_first(el, 'imagedata')
->>>>>>> c67efbf1
         if imagedata is not None:
             return imagedata.get('id')
 
