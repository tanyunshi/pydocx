--- conflicted
+++ resolved
@@ -463,7 +463,7 @@
     def _build_list(self, el, text):
         # Get the list style for the pending list.
         lst_style = self.get_list_style(
-            el.num_id,
+            el.num_id.num_id,
             el.ilvl,
         )
 
@@ -541,24 +541,7 @@
         if parsed == '':
             return parsed
 
-<<<<<<< HEAD
         return self._build_list(el, parsed)
-=======
-        # Get the list style for the pending list.
-        lst_style = self.get_list_style(
-            el.num_id.num_id,
-            el.ilvl,
-        )
-
-        # Create the actual list and return it.
-        if lst_style == 'bullet':
-            return self.unordered_list(parsed)
-        else:
-            return self.ordered_list(
-                parsed,
-                lst_style,
-            )
->>>>>>> 2935f7e0
 
     def parse_p(self, el, text):
         if text == '':
