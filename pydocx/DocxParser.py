import logging
import os
import xml.etree.ElementTree as ElementTree
import zipfile

from abc import abstractmethod, ABCMeta
from contextlib import contextmanager
from xml.etree.ElementTree import _ElementInterface

from pydocx.utils import NamespacedNumId
logging.basicConfig(level=logging.DEBUG)
logger = logging.getLogger("NewParser")


# http://openxmldeveloper.org/discussions/formats/f/15/p/396/933.aspx
EMUS_PER_PIXEL = 9525
USE_ALIGNMENTS = True
TAGS_CONTAINING_CONTENT = (
    't',
    'pict',
    'drawing',
    'delText',
    'ins',
)
TAGS_HOLDING_CONTENT_TAGS = (
    'p',
    'tbl',
    'sdt',
)
UPPER_ROMAN_TO_HEADING_VALUE = 'h2'


def remove_namespaces(document):  # remove namespaces

    root = ElementTree.fromstring(document)
    for child in el_iter(root):
        child.tag = child.tag.split("}")[1]
        child.attrib = dict(
            (k.split("}")[-1], v)
            for k, v in child.attrib.items()
        )
    return ElementTree.tostring(root)

# Add some helper functions to Element to make it slightly more readable


def has_child(self, tag):
    """
    Determine if current element has a child. Stop at first child.
    """
    return True if self.find(tag) is not None else False


def has_descendant_with_tag(self, tag):
    """
    Determine if there is a child ahead in the element tree.
    """
    # Get child. stop at first child.
    return True if self.find('.//' + tag) is not None else False


def find_first(self, tag):
    """
    Find the first occurrence of a tag beneath the current element.
    """
    return self.find('.//' + tag)


def find_all(self, tag):
    """
    Find all occurrences of a tag
    """
    return self.findall('.//' + tag)


def el_iter(el):
    """
    Go through all elements
    """
    try:
        return el.iter()
    except AttributeError:
        return el.findall('.//*')


def find_ancestor_with_tag(self, tag):
    """
    Find the first ancestor with that is a `tag`.
    """
    el = self
    while el.parent is not None:
        el = el.parent
        if el.tag == tag:
            return el
    return None


#make all of these attributes of _ElementInterface
setattr(_ElementInterface, 'has_child', has_child)
setattr(_ElementInterface, 'has_descendant_with_tag', has_descendant_with_tag)
setattr(_ElementInterface, 'find_first', find_first)
setattr(_ElementInterface, 'find_all', find_all)
setattr(_ElementInterface, 'find_ancestor_with_tag', find_ancestor_with_tag)
setattr(_ElementInterface, 'parent', None)
setattr(_ElementInterface, 'is_first_list_item', False)
setattr(_ElementInterface, 'is_last_list_item_in_root', False)
setattr(_ElementInterface, 'is_list_item', False)
setattr(_ElementInterface, 'ilvl', None)
setattr(_ElementInterface, 'num_id', None)
setattr(_ElementInterface, 'heading_level', None)
setattr(_ElementInterface, 'is_in_table', False)
setattr(_ElementInterface, 'previous', None)
setattr(_ElementInterface, 'next', None)
setattr(_ElementInterface, 'vmerge_continue', None)
setattr(_ElementInterface, 'row_index', None)
setattr(_ElementInterface, 'column_index', None)
setattr(_ElementInterface, 'is_last_text', False)

# End helpers


@contextmanager
def ZipFile(path):  # This is not needed in python 3.2+
    f = zipfile.ZipFile(path)
    yield f
    f.close()


class DocxParser:
    __metaclass__ = ABCMeta

    def _build_data(self, path, *args, **kwargs):
        with ZipFile(path) as f:
            self.document_text = f.read('word/document.xml')
            self.styles_text = f.read('word/styles.xml')
            try:
                self.fonts = f.read('/word/fontTable.xml')
            except KeyError:
                self.fonts = None
            try:  # Only present if there are lists
                self.numbering_text = f.read('word/numbering.xml')
            except KeyError:
                self.numbering_text = None
            try:  # Only present if there are comments
                self.comment_text = f.read('word/comments.xml')
            except KeyError:
                self.comment_text = None
            self.relationship_text = f.read('word/_rels/document.xml.rels')
            zipped_image_files = [
                e for e in f.infolist()
                if e.filename.startswith('word/media/')
            ]
            for e in zipped_image_files:
                self._image_data[e.filename] = f.read(e.filename)

        self.root = ElementTree.fromstring(
            remove_namespaces(self.document_text),  # remove the namespaces
        )
        self.numbering_root = None
        if self.numbering_text:
            self.numbering_root = ElementTree.fromstring(
                remove_namespaces(self.numbering_text),
            )
        self.comment_root = None
        if self.comment_text:
            self.comment_root = ElementTree.fromstring(
                remove_namespaces(self.comment_text),
            )

    def _parse_styles(self):
        tree = ElementTree.fromstring(
            remove_namespaces(self.styles_text),
        )
        result = {}
        for style in tree.find_all('style'):
            style_val = style.find_first('name').attrib['val']
            result[style.attrib['styleId']] = style_val
        return result

    def _parse_rels_root(self):
        tree = ElementTree.fromstring(self.relationship_text)
        rels_dict = {}
        for el in tree:
            rId = el.get('Id')
            target = el.get('Target')
            rels_dict[rId] = target
        return rels_dict

    def __init__(
            self,
            path,
            convert_root_level_upper_roman=False,
            *args,
            **kwargs):
        self._parsed = ''
        self.block_text = ''
        self.page_width = 0
<<<<<<< HEAD
        self._build_data(path, *args, **kwargs)
        self.convert_root_level_upper_roman = convert_root_level_upper_roman
=======
        self._image_data = {}
        self._build_data(*args, **kwargs)
>>>>>>> dcdd5510

        def add_parent(el):  # if a parent, make that an attribute
            for child in el.getchildren():
                setattr(child, 'parent', el)
                add_parent(child)

        #divide by 20 to get to pt (Office works in 20th's of a point)
        """
        see http://msdn.microsoft.com/en-us/library/documentformat
        .openxml.wordprocessing.indentation.aspx
        """
        if self.root.find_first('pgSz') is not None:
            self.page_width = int(self.root.
                                  find_first('pgSz').attrib['w']) / 20

        add_parent(self.root)  # create the parent attributes

        #all blank when we init
        self.comment_store = None
        self.visited = []
        self.list_depth = 0
        self.rels_dict = self._parse_rels_root()
        self.styles_dict = self._parse_styles()
        self.parse_begin(self.root)  # begin to parse

    def _filter_children(self, element, tags):
        return [
            el for el in element.getchildren()
            if el.tag in tags
        ]

    def _set_list_attributes(self, el):
        list_elements = el.find_all('numId')
        for li in list_elements:
            parent = li.find_ancestor_with_tag('p')
            # Deleted text in a list will have a numId but no ilvl.
            if parent.find_first('ilvl') is None:
                continue
            parent.is_list_item = True
            parent.num_id = self._generate_num_id(parent)
            parent.ilvl = parent.find_first('ilvl').attrib['val']

    def _generate_num_id(self, el):
        '''
        Fun fact: It is possible to have a list in the root, that holds a table
        that holds a list and for both lists to have the same numId. When this
        happens we should namespace the nested list with the number of tables
        it is in to ensure it is considered a new list. Otherwise all sorts of
        terrible html gets generated.
        '''
        num_id = el.find_first('numId').attrib['val']

        # First, go up the parent until we get None and count the number of
        # tables there are.
        num_tables = 0
        while el.parent is not None:
            if el.tag == 'tbl':
                num_tables += 1
            el = el.parent
        return NamespacedNumId(
            num_id=num_id,
            num_tables=num_tables,
        )

    def _set_table_attributes(self, el):
        tables = el.find_all('tbl')
        for table in tables:
            rows = self._filter_children(table, ['tr'])
            if rows is None:
                continue
            for i, row in enumerate(rows):
                tcs = self._filter_children(row, ['tc'])
                for j, child in enumerate(tcs):
                    child.row_index = i
                    child.column_index = j
                    v_merge = child.find_first('vMerge')
                    if (
                            v_merge is not None and
                            'continue' == v_merge.get('val', '')
                    ):
                        child.vmerge_continue = True

    def _set_text_attributes(self, el):
        # find the ppr. look thru all the elements within and find the text
        #if it's the last item in the list, it's the last text
        paragraph_tag_property = el.find_all('pPr')
        for el in paragraph_tag_property:
            for i, t in enumerate(el.parent.find_all('t')):
                if i == (len(el.parent.find_all('t')) - 1):
                    t.is_last_text = True

    def _set_is_in_table(self, el):
        paragraph_elements = el.find_all('p')
        for p in paragraph_elements:
            if p.find_ancestor_with_tag('tc') is not None:
                p.is_in_table = True

    def _set_first_list_item(self, num_ids, ilvls, list_elements):
        # Lists are grouped by having the same `num_id` and `ilvl`. The first
        # list item is the first list item found for each `num_id` and `ilvl`
        # combination.
        for num_id in num_ids:
            for ilvl in ilvls:
                filtered_list_elements = [
                    i for i in list_elements
                    if (
                        i.num_id == num_id and
                        i.ilvl == ilvl
                    )
                ]
                if not filtered_list_elements:
                    continue
                first_el = filtered_list_elements[0]
                first_el.is_first_list_item = True

    def _set_last_list_item(self, num_ids, list_elements):
        # Find last list elements. Only mark list tags as the last list tag if
        # it is in the root of the document. This is only used to ensure that
        # once a root level list is finished we do not roll in the rest of the
        # non list elements into the first root level list.
        for num_id in num_ids:
            filtered_list_elements = [
                i for i in list_elements
                if i.num_id == num_id
            ]
            if not filtered_list_elements:
                continue
            last_el = filtered_list_elements[-1]
            last_el.is_last_list_item_in_root = True

    def _set_headers(self, elements):
        # These are the styles for headers and what the html tag should be if
        # we have one.
        headers = {
            'heading 1': 'h1',
            'heading 2': 'h2',
            'heading 3': 'h3',
            'heading 4': 'h4',
            'heading 5': 'h5',
            'heading 6': 'h6',
            'heading 7': 'h6',
            'heading 8': 'h6',
            'heading 9': 'h6',
            'heading 10': 'h6',
        }
        for element in elements:
            # This element is using the default style which is not a heading.
            if element.find_first('pStyle') is None:
                continue
            style = element.find_first('pStyle').attrib.get('val', '')
            style = self.styles_dict.get(style)

            # Check to see if this element is actually a header.
            if style and style.lower() in headers:
                # Set all the list item variables to false.
                element.is_list_item = False
                element.is_first_list_item = False
                element.is_last_list_item = False
                # Prime the heading_level
                element.heading_level = headers[style.lower()]

    def _convert_upper_roman(self, body):
        if not self.convert_root_level_upper_roman:
            return
        first_root_list_items = [
            # Only root level elements.
            el for el in body.getchildren()
            # And only first_list_items
            if el.is_first_list_item
        ]
        visited_num_ids = []
        for root_list_item in first_root_list_items:
            if root_list_item.num_id in visited_num_ids:
                continue
            visited_num_ids.append(root_list_item.num_id)
            lst_style = self.get_list_style(
                root_list_item.num_id.num_id,
                root_list_item.ilvl,
            )
            if lst_style != 'upperRoman':
                continue
            ilvl = min(
                el.ilvl for el in body.find_all('p')
                if el.num_id == root_list_item.num_id
            )
            root_upper_roman_list_items = [
                el for el in body.find_all('p')
                if el.num_id == root_list_item.num_id and
                el.ilvl == ilvl
            ]
            for list_item in root_upper_roman_list_items:
                list_item.is_list_item = False
                list_item.is_first_list_item = False
                list_item.is_last_list_item = False

                list_item.heading_level = UPPER_ROMAN_TO_HEADING_VALUE

    def _set_next(self, body):
        def _get_children_with_content(el):
            # We only care about children if they have text in them.
            children = []
            for child in self._filter_children(el, TAGS_HOLDING_CONTENT_TAGS):
                has_descendant_with_tag = any(
                    child.has_descendant_with_tag(tag) for
                    tag in TAGS_CONTAINING_CONTENT
                )
                if has_descendant_with_tag:
                    children.append(child)
            return children

        def _assign_next(children):
            # Populate the `next` attribute for all the child elements.
            for i in range(len(children)):
                try:
                    if children[i + 1] is not None:
                        children[i].next = children[i + 1]
                except IndexError:
                    pass
                try:
                    if children[i - 1] is not None:
                        children[i].previous = children[i - 1]
                except IndexError:
                    pass
        # Assign next for everything in the root.
        _assign_next(_get_children_with_content(body))

        # In addition set next for everything in table cells.
        for tc in body.find_all('tc'):
            _assign_next(_get_children_with_content(tc))

    def parse_begin(self, el):
        self._set_list_attributes(el)
        self._set_table_attributes(el)
        self._set_text_attributes(el)
        self._set_is_in_table(el)

        # Find the first and last li elements
        body = el.find_first('body')
        list_elements = [
            child for child in body.find_all('p')
            if child.is_list_item
        ]
        num_ids = set([i.num_id for i in list_elements])
        ilvls = set([i.ilvl for i in list_elements])

        self._set_first_list_item(num_ids, ilvls, list_elements)
        self._set_last_list_item(num_ids, list_elements)
        p_elements = [
            child for child in body.find_all('p')
        ]
        self._set_headers(p_elements)
        self._convert_upper_roman(body)
        self._set_next(body)

        self._parsed += self.parse(el)

    def parse(self, el):
        if el in self.visited:
            return ''
        self.visited.append(el)
        parsed = ''
        for child in el:
            # recursive. So you can get all the way to the bottom
            parsed += self.parse(child)

        if el.tag == 'br' and el.attrib.get('type') == 'page':
            return self.parse_page_break(el, parsed)
        elif el.tag == 'tbl':
            return self.parse_table(el, parsed)
        elif el.tag == 'tr':
            return self.parse_table_row(el, parsed)
        elif el.tag == 'tc':
            return self.parse_table_cell(el, parsed)
        elif el.tag == 'r':
            return self.parse_r(el, parsed)
        elif el.tag == 't':
            return self.parse_t(el, parsed)
        elif el.tag == 'br':
            return self.parse_break_tag(el, parsed)
        elif el.tag == 'delText':
            return self.parse_deletion(el, parsed)
        elif el.tag == 'p':
            return self.parse_p(el, parsed)
        elif el.tag == 'ins':
            return self.parse_insertion(el, parsed)
        elif el.tag == 'hyperlink':
            return self.parse_hyperlink(el, parsed)
        elif el.tag in ('pict', 'drawing'):
            return self.parse_image(el)
        else:
            return parsed

    def parse_page_break(self, el, text):
        #TODO figure out what parsed is getting overwritten
        return self.page_break()

    def parse_table(self, el, text):
        return self.table(text)

    def parse_table_row(self, el, text):
        return self.table_row(text)

    def parse_table_cell(self, el, text):
        v_merge = el.find_first('vMerge')
        if v_merge is not None and 'continue' == v_merge.get('val', ''):
            return ''
        colspan = self.get_colspan(el)
        rowspan = self._get_rowspan(el, v_merge)
        return self.table_cell(text, colspan, rowspan)

    def parse_list(self, el, text):
        """
        All the meat of building the list is done in _parse_list, however we
        call this method for two reasons: It is the naming convention we are
        following. And we need a reliable way to raise and lower the list_depth
        (which is used to determine if we are in a list). I could have done
        this in _parse_list, however it seemed cleaner to do it here.
        """
        self.list_depth += 1
        parsed = self._parse_list(el, text)
        self.list_depth -= 1
        if el.is_in_table:
            return self.parse_table_cell_contents(el, parsed)
        return parsed

    def _build_list(self, el, text):
        # Get the list style for the pending list.
        lst_style = self.get_list_style(
            el.num_id.num_id,
            el.ilvl,
        )

        parsed = text
        # Create the actual list and return it.
        if lst_style == 'bullet':
            return self.unordered_list(parsed)
        else:
            return self.ordered_list(
                parsed,
                lst_style,
            )

    def _parse_list(self, el, text):
        parsed = self.parse_list_item(el, text)
        num_id = el.num_id
        ilvl = el.ilvl
        # Everything after this point assumes the first element is not also the
        # last. If the first element is also the last then early return by
        # building and returning the completed list.
        if el.is_last_list_item_in_root:
            return self._build_list(el, parsed)
        next_el = el.next

        def is_same_list(next_el, num_id, ilvl):
            # Bail if next_el is not an element
            if next_el is None:
                return False
            if next_el.is_last_list_item_in_root:
                return False
            # If next_el is not a list item then roll it into the list by
            # returning True.
            if not next_el.is_list_item:
                return True
            if next_el.num_id != num_id:
                # The next element is a new list entirely
                return False
            if next_el.ilvl < ilvl:
                # The next element is de-indented, so this is really the last
                # element in the list
                return False
            return True

        while is_same_list(next_el, num_id, ilvl):
            if next_el in self.visited:
                # Early continue for elements we have already visited.
                next_el = next_el.next
                continue

            if next_el.is_list_item:
                # Reset the ilvl
                ilvl = next_el.ilvl

            parsed += self.parse(next_el)
            next_el = next_el.next

        def should_parse_last_el(last_el, first_el):
            if last_el is None:
                return False
            # Different list
            if last_el.num_id != first_el.num_id:
                return False
            # Will be handled when the ilvls do match (nesting issue)
            if last_el.ilvl != first_el.ilvl:
                return False
            # We only care about last items that have not been parsed before
            # (first list items are always parsed at the beginning of this
            # method.)
            return (
                not last_el.is_first_list_item and
                last_el.is_last_list_item_in_root
            )
        if should_parse_last_el(next_el, el):
            parsed += self.parse(next_el)

        # If the list has no content, then we don't need to worry about the
        # list styling, because it will be stripped out.
        if parsed == '':
            return parsed

        return self._build_list(el, parsed)

    def parse_p(self, el, text):
        if text == '':
            return ''
        if el.is_first_list_item:
            return self.parse_list(el, text)
        if el.heading_level:
            return self.parse_heading(el, text)
        if el.is_list_item:
            return self.parse_list_item(el, text)
        if el.is_in_table:
            return self.parse_table_cell_contents(el, text)
        parsed = text
        # No p tags in li tags
        if self.list_depth == 0:
            parsed = self.paragraph(parsed)
        return parsed

    def _should_append_break_tag(self, next_el):
        paragraph_like_tags = [
            'p',
        ]
        inline_like_tags = [
            'smartTag',
            'ins',
            'delText',
        ]
        if next_el.is_list_item:
            return False
        if next_el.previous is None:
            return False
        tag_is_inline_like = any(
            next_el.has_descendant_with_tag(tag) for
            tag in inline_like_tags
        )
        if tag_is_inline_like:
            return False
        if next_el.previous.is_last_list_item_in_root:
            return False
        if next_el.previous.tag not in paragraph_like_tags:
            return False
        if next_el.tag not in paragraph_like_tags:
            return False
        return True

    def parse_heading(self, el, parsed):
        return self.heading(parsed, el.heading_level)

    def parse_list_item(self, el, text):
        # If for whatever reason we are not currently in a list, then start
        # a list here. This will only happen if the num_id/ilvl combinations
        # between lists is not well formed.
        parsed = text
        if self.list_depth == 0:
            return self.parse_list(el, parsed)

        def _should_parse_next_as_content(el):
            """
            Get the contents of the next el and append it to the
            contents of the current el (that way things like tables
            are actually in the li tag instead of in the ol/ul tag).
            """
            next_el = el.next
            if next_el is None:
                return False
            if (
                    not next_el.is_list_item and
                    not el.is_last_list_item_in_root
            ):
                return True
            if next_el.is_first_list_item:
                if next_el.num_id == el.num_id:
                    return True
            return False

        while el is not None:
            if _should_parse_next_as_content(el):
                el = el.next
                next_elements_content = self.parse(el)
                if not next_elements_content:
                    continue
                if self._should_append_break_tag(el):
                    parsed += self.break_tag()
                parsed += next_elements_content
            else:
                break
        # Create the actual li element
        return self.list_element(parsed)

    def _get_rowspan(self, el, v_merge):
        current_row = el.row_index
        current_col = el.column_index
        rowspan = 1
        result = ''

        tbl = el.find_ancestor_with_tag('tbl')
        # We only want table cells that have a higher row_index that is greater
        # than the current_row and that are on the current_col
        tcs = [
            tc for tc in tbl.find_all('tc')
            if tc.row_index >= current_row and
            tc.column_index == current_col
        ]
        restart_in_v_merge = False
        if v_merge is not None and 'val' in v_merge.attrib:
            restart_in_v_merge = 'restart' in v_merge.attrib['val']

        def increment_rowspan(tc):
            if not restart_in_v_merge:
                return False
            if not tc.vmerge_continue:
                return False
            return True

        for tc in tcs:
            if increment_rowspan(tc):
                rowspan += 1
            else:
                rowspan = 1
            if rowspan > 1:
                result = rowspan
        return str(result)

    def get_colspan(self, el):
        grid_span = el.find_first('gridSpan')
        if grid_span is None:
            return ''
        return el.find_first('gridSpan').attrib['val']

    def parse_table_cell_contents(self, el, text):
        parsed = text

        def _should_parse_next_as_content(el):
            next_el = el.next
            if next_el is None:
                return False
            if next_el.is_in_table:
                return True
        while el is not None:
            if _should_parse_next_as_content(el):
                el = el.next
                next_elements_content = self.parse(el)
                if not next_elements_content:
                    continue
                if self._should_append_break_tag(el):
                    parsed += self.break_tag()
                parsed += next_elements_content
            else:
                break
        return parsed

    def parse_hyperlink(self, el, text):
        rId = el.get('id')
        href = self.rels_dict.get(rId)
        if not href:
            return text
        href = self.escape(href)
        return self.hyperlink(text, href)

    def _get_image_id(self, el):
        # Drawings
        blip = el.find_first('blip')
        if blip is not None:
            # On drawing tags the id is actually whatever is returned from the
            # embed attribute on the blip tag. Thanks a lot Microsoft.
            return blip.get('embed')
        # Picts
        imagedata = el.find_first('imagedata')
        if imagedata is not None:
            return imagedata.get('id')

    def _convert_image_size(self, size):
        return size / EMUS_PER_PIXEL

    def _get_image_size(self, el):
        """
        If we can't find a height or width, return 0 for whichever is not
        found, then rely on the `image` handler to strip those attributes. This
        functionality can change once we integrate PIL.
        """
        sizes = el.find_first('ext')
        if sizes is not None and sizes.get('cx'):
            if sizes.get('cx'):
                x = self._convert_image_size(int(sizes.get('cx')))
            if sizes.get('cy'):
                y = self._convert_image_size(int(sizes.get('cy')))
            return (
                '%dpx' % x,
                '%dpx' % y,
            )
        shape = el.find_first('shape')
        if shape is not None and shape.get('style') is not None:
            # If either of these are not set, rely on the method `image` to not
            # use either of them.
            x = 0
            y = 0
            styles = shape.get('style').split(';')

            for s in styles:
                if s.startswith('height:'):
                    y = s.split(':')[1]
                if s.startswith('width:'):
                    x = s.split(':')[1]
            return x, y
        return 0, 0

    def parse_image(self, el):
        x, y = self._get_image_size(el)
        rId = self._get_image_id(el)
        src = self.rels_dict.get(rId)
        if not src:
            return ''
        src = os.path.join(
            'word',
            src,
        )
        if src in self._image_data:
            filename = os.path.split(src)[-1]
            return self.image(self._image_data[src], filename, x, y)
        return ''

    def _is_style_on(self, el):
        """
        For b, i, u (bold, italics, and underline) merely having the tag is not
        sufficient. You need to check to make sure it is not set to "false" as
        well.
        """
        return el.get('val') != 'false'

    def parse_t(self, el, parsed):
        return self.escape(el.text)

    def parse_break_tag(self, el, parsed):
        return self.break_tag()

    def parse_deletion(self, el, parsed):
        return self.deletion(el.text, '', '')

    def parse_insertion(self, el, parsed):
        return self.insertion(parsed, '', '')

    def parse_r(self, el, parsed):
        """
        Parse the running text.
        """
        block = False
        text = parsed
        if not text:
            return ''
        run_tag_property = el.find('rPr')
        if run_tag_property is not None:
            fns = []
            if run_tag_property.has_child('b'):  # text styling
                if self._is_style_on(run_tag_property.find('b')):
                    fns.append(self.bold)
            if run_tag_property.has_child('i'):
                if self._is_style_on(run_tag_property.find('i')):
                    fns.append(self.italics)
            if run_tag_property.has_child('u'):
                if self._is_style_on(run_tag_property.find('u')):
                    fns.append(self.underline)
            for fn in fns:
                text = fn(text)
        paragraph_tag_property = el.parent.find('pPr')
        just = ''
        if paragraph_tag_property is not None:
            jc = paragraph_tag_property.find('jc')
            if jc is not None:  # text alignments
                if jc.attrib['val'] == 'right':
                    just = 'right'
                elif jc.attrib['val'] == 'center':
                    just = 'center'
                elif jc.attrib['val'] == 'left':
                    just = 'left'
            ind = paragraph_tag_property.find('ind')
            right = ''
            left = ''
            firstLine = ''
            if ind is not None:
                right = None
                left = None
                firstLine = None
                if 'right' in ind.attrib:
                    right = ind.attrib['right']
                    # divide by 20 to get to pt. multiply by (4/3) to get to px
                    right = (int(right) / 20) * float(4) / float(3)
                    right = str(right)
                if 'left' in ind.attrib:
                    left = ind.attrib['left']
                    left = (int(left) / 20) * float(4) / float(3)
                    left = str(left)
                if 'firstLine' in ind.attrib:
                    firstLine = ind.attrib['firstLine']
                    firstLine = (int(firstLine) / 20) * float(4) / float(3)
                    firstLine = str(firstLine)
            if jc is not None or ind is not None:
                t_els = el.find_all('t')
                for el in t_els:
                    if el.is_last_text:
                        block = False
                        self.block_text += text
                        text = self.indent(self.block_text, just,
                                           firstLine, left, right)
                        self.block_text = ''
                    else:
                        block = True
                        self.block_text += text
        if block is False:
            return text
        else:
            return ''

    def get_list_style(self, num_id, ilvl):
        ids = self.numbering_root.find_all('num')
        for _id in ids:
            if _id.attrib['numId'] != num_id:
                continue
            abstractid = _id.find('abstractNumId')
            abstractid = abstractid.attrib['val']
            style_information = self.numbering_root.find_all(
                'abstractNum',
            )
            for info in style_information:
                if info.attrib['abstractNumId'] == abstractid:
                    for i in el_iter(info):
                        if 'ilvl' in i.attrib and i.attrib['ilvl'] != ilvl:
                            continue
                        if i.find('numFmt') is not None:
                            return i.find('numFmt').attrib['val']

    @property
    def parsed(self):
        return self._parsed

    @property
    def escape(self, text):
        return text

    @abstractmethod
    def linebreak(self):
        return ''

    @abstractmethod
    def paragraph(self, text):
        return text

    @abstractmethod
    def heading(self, text, heading_level):
        return text

    @abstractmethod
    def insertion(self, text, author, date):
        return text

    @abstractmethod
    def hyperlink(self, text, href):
        return text

    @abstractmethod
    def image_handler(self, path):
        return path

    @abstractmethod
    def image(self, data, filename, x, y):
        return self.image_handler(data)

    @abstractmethod
    def deletion(self, text, author, date):
        return text

    @abstractmethod
    def bold(self, text):
        return text

    @abstractmethod
    def italics(self, text):
        return text

    @abstractmethod
    def underline(self, text):
        return text

    @abstractmethod
    def tab(self):
        return True

    @abstractmethod
    def ordered_list(self, text):
        return text

    @abstractmethod
    def unordered_list(self, text):
        return text

    @abstractmethod
    def list_element(self, text):
        return text

    @abstractmethod
    def table(self, text):
        return text

    @abstractmethod
    def table_row(self, text):
        return text

    @abstractmethod
    def table_cell(self, text):
        return text

    @abstractmethod
    def page_break(self):
        return True

    @abstractmethod
    def indent(self, text, left='', right='', firstLine=''):
        return text  # TODO JUSTIFIED JUSTIFIED TEXT<|MERGE_RESOLUTION|>--- conflicted
+++ resolved
@@ -195,13 +195,9 @@
         self._parsed = ''
         self.block_text = ''
         self.page_width = 0
-<<<<<<< HEAD
+        self.convert_root_level_upper_roman = convert_root_level_upper_roman
+        self._image_data = {}
         self._build_data(path, *args, **kwargs)
-        self.convert_root_level_upper_roman = convert_root_level_upper_roman
-=======
-        self._image_data = {}
-        self._build_data(*args, **kwargs)
->>>>>>> dcdd5510
 
         def add_parent(el):  # if a parent, make that an attribute
             for child in el.getchildren():
