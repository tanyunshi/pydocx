--- conflicted
+++ resolved
@@ -36,6 +36,7 @@
 INDENTATION_RIGHT = 'right'
 INDENTATION_LEFT = 'left'
 INDENTATION_FIRST_LINE = 'firstLine'
+INDENTATION_HANGING = 'hanging'
 
 
 def remove_namespaces(document):  # remove namespaces
@@ -122,11 +123,8 @@
 setattr(_ElementInterface, 'vmerge_continue', None)
 setattr(_ElementInterface, 'row_index', None)
 setattr(_ElementInterface, 'column_index', None)
-<<<<<<< HEAD
 setattr(_ElementInterface, 'is_last_text', False)
 setattr(_ElementInterface, 'is_last_row_item', False)
-=======
->>>>>>> a0f1daa2
 
 # End helpers
 
@@ -211,8 +209,8 @@
         self.is_table = False
         self.indent_table = False
         self.column_index = 0
-        self.cols = 0
         self.page_width = 0
+        self.col_count = 0
         self.convert_root_level_upper_roman = convert_root_level_upper_roman
         self._image_data = {}
         self._build_data(path, *args, **kwargs)
@@ -227,9 +225,9 @@
         see http://msdn.microsoft.com/en-us/library/documentformat
         .openxml.wordprocessing.indentation.aspx
         """
-        if self.root.find_first('pgSz') is not None:
-            self.page_width = int(self.root.
-                                  find_first('pgSz').attrib['w']) / 20
+        if self.root.find_all('pgSz') is not None:
+            self.pages = self.root.find_all('pgSz')
+            self.page_width = int(self.pages[0].attrib['w']) / 20
 
         add_parent(self.root)  # create the parent attributes
 
@@ -237,6 +235,7 @@
         self.comment_store = None
         self.visited = []
         self.list_depth = 0
+        self.track_pages = 0
         self.rels_dict = self._parse_rels_root()
         self.styles_dict = self._parse_styles()
         self.parse_begin(self.root)  # begin to parse
@@ -292,8 +291,6 @@
                 for j, child in enumerate(tcs):
                     child.row_index = i
                     child.column_index = j
-                    if self.cols <= j:
-                        self.cols = j
                     v_merge = child.find_first('vMerge')
                     if (
                         v_merge is not None and
@@ -473,8 +470,9 @@
         for child in el:
             # recursive. So you can get all the way to the bottom
             parsed += self.parse(child)
-
-        if el.tag == 'br' and el.attrib.get('type') == 'page':
+        if el.tag == 'br'and el.attrib.get('type') == 'page':
+            if len(self.pages) > 1:
+                self.track_pages += 1
             return self.parse_page_break(el, parsed)
         elif el.tag == 'tbl':
             return self.parse_table(el, parsed)
@@ -487,6 +485,8 @@
         elif el.tag == 't':
             return self.parse_t(el, parsed)
         elif el.tag == 'br':
+            if el.find_ancestor_with_tag('tbl'):
+                self.is_table = True
             return self.parse_break_tag(el, parsed)
         elif el.tag == 'delText':
             return self.parse_deletion(el, parsed)
@@ -628,7 +628,10 @@
         paragraph_tag_property = el.find('pPr')
         if paragraph_tag_property is None:
             return text
-
+        if el.find_ancestor_with_tag('tc') is not None:
+            self.is_table = True
+        else:
+            self.is_table = False
         _justification = paragraph_tag_property.find('jc')
         indentation = paragraph_tag_property.find('ind')
         if _justification is None and indentation is None:
@@ -637,7 +640,10 @@
         right = None
         left = None
         firstLine = None
+        hanging = None
         if _justification is not None:  # text alignments
+            if el.find_ancestor_with_tag('tc') is not None:
+                self.column_index = el.find_ancestor_with_tag('tc').column_index
             value = _justification.attrib['val']
             if value in [JUSTIFY_LEFT, JUSTIFY_CENTER, JUSTIFY_RIGHT]:
                 alignment = value
@@ -656,8 +662,12 @@
                 firstLine = indentation.attrib[INDENTATION_FIRST_LINE]
                 firstLine = (int(firstLine) / 20) * float(4) / float(3)
                 firstLine = str(firstLine)
-        if any([alignment, firstLine, left, right]):
-            return self.indent(text, alignment, firstLine, left, right)
+            if INDENTATION_HANGING in indentation.attrib:
+                hanging = indentation.attrib[INDENTATION_HANGING]
+                hanging = (int(hanging) / 20) * float(4) / float(3)
+                hanging = str(hanging)
+        if any([alignment, firstLine, left, right, hanging]):
+            return self.indent(text, alignment, firstLine, left, right, hanging)
         return text
 
     def parse_p(self, el, text):
@@ -674,13 +684,18 @@
         if el.is_list_item:
             return self.parse_list_item(el, text)
         if el.is_in_table:
-            self.is_table = True
             return self.parse_table_cell_contents(el, text)
-        self.is_table = False
         parsed = text
         # No p tags in li tags
         if self.list_depth == 0:
             parsed = self.paragraph(parsed)
+            if el.find_first('pgSz') is not None:
+                if 'orient' in el.find_first('pgSz').attrib:
+                    orient = 'landscape'
+                else:
+                    orient = 'portrait'
+                parsed = self.change_orientation(parsed, orient)
+                print parsed
         return parsed
 
     def _should_append_break_tag(self, next_el):
@@ -1033,4 +1048,8 @@
 
     @abstractmethod
     def indent(self, text, left='', right='', firstLine=''):
-        return text+        return text
+
+    @abstractmethod
+    def change_orientation(self, parsed, orientation):
+        return True