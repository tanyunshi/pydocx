--- conflicted
+++ resolved
@@ -190,27 +190,10 @@
             parent.num_id = parent.find_first('numId').attrib['val']
             parent.ilvl = parent.find_first('ilvl').attrib['val']
 
-<<<<<<< HEAD
     def _set_first_list_item(self, num_ids, ilvls, list_elements):
-        # Find first list elements. Mark all first list elements regardless of
-        # where they occur at.
-=======
-    def parse_begin(self, el):
-        self._set_list_attributes(el)
-
-        # Find the first and last li elements
-        body = el.find_first('body')
-        list_elements = [
-            child for child in body.getchildren()
-            if child.tag == 'p' and child.is_list_item
-        ]
-        num_ids = set([i.num_id for i in list_elements])
-        ilvls = set([i.ilvl for i in list_elements])
-
         # Lists are grouped by having the same `num_id` and `ilvl`. The first
         # list item is the first list item found for each `num_id` and `ilvl`
         # combination.
->>>>>>> 97c01d02
         for num_id in num_ids:
             for ilvl in ilvls:
                 filtered_list_elements = [
