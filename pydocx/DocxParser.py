from abc import abstractmethod, ABCMeta
import zipfile
import logging
from contextlib import contextmanager
import xml.etree.ElementTree as ElementTree
from xml.etree.ElementTree import _ElementInterface

from pydocx.utils import NamespacedNumId
logging.basicConfig(level=logging.DEBUG)
logger = logging.getLogger("NewParser")


# http://openxmldeveloper.org/discussions/formats/f/15/p/396/933.aspx
EMUS_PER_PIXEL = 9525
USE_ALIGNMENTS = True


def remove_namespaces(document):  # remove namespaces

    root = ElementTree.fromstring(document)
    for child in el_iter(root):
        child.tag = child.tag.split("}")[1]
        child.attrib = dict(
            (k.split("}")[-1], v)
            for k, v in child.attrib.items()
        )
    return ElementTree.tostring(root)

# Add some helper functions to Element to make it slightly more readable


def has_child(self, tag):
    """
    Determine if current element has a child. Stop at first child.
    """
    return True if self.find(tag) is not None else False


def has_descendant_with_tag(self, tag):
    """
    Determine if there is a child ahead in the element tree.
    """
    # Get child. stop at first child.
    return True if self.find('.//' + tag) is not None else False


def find_first(self, tag):
    """
    Find the first occurrence of a tag beneath the current element.
    """
    return self.find('.//' + tag)


def find_all(self, tag):
    """
    Find all occurrences of a tag
    """
    return self.findall('.//' + tag)


def el_iter(el):
    """
    Go through all elements
    """
    try:
        return el.iter()
    except AttributeError:
        return el.findall('.//*')


def find_ancestor_with_tag(self, tag):
    """
    Find the first ancestor with that is a `tag`.
    """
    el = self
    while el.parent:
        el = el.parent
        if el.tag == tag:
            return el
    return None


#make all of these attributes of _ElementInterface
setattr(_ElementInterface, 'has_child', has_child)
setattr(_ElementInterface, 'has_descendant_with_tag', has_descendant_with_tag)
setattr(_ElementInterface, 'find_first', find_first)
setattr(_ElementInterface, 'find_all', find_all)
setattr(_ElementInterface, 'find_ancestor_with_tag', find_ancestor_with_tag)
setattr(_ElementInterface, 'parent', None)
setattr(_ElementInterface, 'is_first_list_item', False)
setattr(_ElementInterface, 'is_last_list_item_in_root', False)
setattr(_ElementInterface, 'is_list_item', False)
setattr(_ElementInterface, 'ilvl', None)
setattr(_ElementInterface, 'num_id', None)
setattr(_ElementInterface, 'heading_level', None)
setattr(_ElementInterface, 'is_in_table', False)
setattr(_ElementInterface, 'previous', None)
setattr(_ElementInterface, 'next', None)
setattr(_ElementInterface, 'vmerge_continue', None)
setattr(_ElementInterface, 'row_index', None)
setattr(_ElementInterface, 'column_index', None)
setattr(_ElementInterface, 'is_last_text', False)
setattr(_ElementInterface, 'lst_style', None)
setattr(_ElementInterface, 'is_last_tc', False)


# End helpers


@contextmanager
def ZipFile(path):  # This is not needed in python 3.2+
    f = zipfile.ZipFile(path)
    yield f
    f.close()


class DocxParser:
    __metaclass__ = ABCMeta

    def _build_data(self, path, *args, **kwargs):
        with ZipFile(path) as f:
            self.document_text = f.read('word/document.xml')
            self.styles_text = f.read('word/styles.xml')
            try:
                self.fonts = f.read('/word/fontTable.xml')
            except KeyError:
                self.fonts = None
            try:  # Only present if there are lists
                self.numbering_text = f.read('word/numbering.xml')
            except KeyError:
                self.numbering_text = None
            try:  # Only present if there are comments
                self.comment_text = f.read('word/comments.xml')
            except KeyError:
                self.comment_text = None
            self.relationship_text = f.read('word/_rels/document.xml.rels')

        self.root = ElementTree.fromstring(
            remove_namespaces(self.document_text),  # remove the namespaces
        )
        self.numbering_root = None
        if self.numbering_text:
            self.numbering_root = ElementTree.fromstring(
                remove_namespaces(self.numbering_text),
            )
        self.comment_root = None
        if self.comment_text:
            self.comment_root = ElementTree.fromstring(
                remove_namespaces(self.comment_text),
            )

    def _parse_styles(self):
        tree = ElementTree.fromstring(
            remove_namespaces(self.styles_text),
        )
        result = {}
        for style in tree.find_all('style'):
            style_val = style.find_first('name').attrib['val']
            result[style.attrib['styleId']] = style_val
        return result

    def _parse_rels_root(self):
        tree = ElementTree.fromstring(self.relationship_text)
        rels_dict = {}
        for el in tree:
            rId = el.get('Id')
            target = el.get('Target')
            rels_dict[rId] = target
        return rels_dict

    def __init__(self, *args, **kwargs):
        self._parsed = ''
        self.block_text = ''
        self.page_width = 0
        self.col = 0
        self.row = 0
        self.tbl_info = []
        self._build_data(*args, **kwargs)

        def add_parent(el):  # if a parent, make that an attribute
            for child in el.getchildren():
                setattr(child, 'parent', el)
                add_parent(child)

        #divide by 20 to get to pt (Office works in 20th's of a point)
        """
        see http://msdn.microsoft.com/en-us/library/documentformat
        .openxml.wordprocessing.indentation.aspx
        """
        if self.root.find_first('pgSz') is not None:
            self.page_width = int(self.root.
                                  find_first('pgSz').attrib['w']) / 20

        add_parent(self.root)  # create the parent attributes

        #all blank when we init
        self.comment_store = None
        self.visited = []
        self.list_depth = 0
        self.rels_dict = self._parse_rels_root()
        self.styles_dict = self._parse_styles()
        self.parse_begin(self.root)  # begin to parse

    def _filter_children(self, element, tags):
        return [
            el for el in element.getchildren()
            if el.tag in tags
        ]

    def _set_list_attributes(self, el):
        list_elements = el.find_all('numId')
        for li in list_elements:
            parent = li.find_ancestor_with_tag('p')
            # Deleted text in a list will have a numId but no ilvl.
            if parent.find_first('ilvl') is None:
                continue
            parent.is_list_item = True
            parent.num_id = self._generate_num_id(parent)
            parent.ilvl = parent.find_first('ilvl').attrib['val']

    def _generate_num_id(self, el):
        '''
        Fun fact: It is possible to have a list in the root, that holds a table
        that holds a list and for both lists to have the same numId. When this
        happens we should namespace the nested list with the number of tables
        it is in to ensure it is considered a new list. Otherwise all sorts of
        terrible html gets generated.
        '''
        num_id = el.find_first('numId').attrib['val']

        # First, go up the parent until we get None and count the number of
        # tables there are.
        num_tables = 0
        while el.parent is not None:
            if el.tag == 'tbl':
                num_tables += 1
            el = el.parent
        return NamespacedNumId(
            num_id=num_id,
            num_tables=num_tables,
        )

    def _set_table_attributes(self, el):
        tables = el.find_all('tbl')
        for table in tables:
            self.tbl_info = []
            rows = self._filter_children(table, ['tr'])
            if rows is None:
                continue
            for i, row in enumerate(rows):
                tcs = self._filter_children(row, ['tc'])
                tcs[-1].is_last_tc = True
                for j, child in enumerate(tcs):
                    child.row_index = i
                    child.column_index = j
                    v_merge = child.find_first('vMerge')
                    if (
<<<<<<< HEAD
                            v_merge is not None and 'val' in v_merge.attrib and
                            'continue' == v_merge.attrib['val']
=======
                            v_merge is not None and
                            'continue' == v_merge.get('val', '')
>>>>>>> ed2ceec4
                    ):
                        child.vmerge_continue = True
    def _set_text_attributes(self, el):
        # find the ppr. look thru all the elements within and find the text
        #if it's the last item in the list, it's the last text
        paragraph_tag_property = el.find_all('pPr')
        for el in paragraph_tag_property:
            for i, t in enumerate(el.parent.find_all('t')):
                if i == (len(el.parent.find_all('t')) - 1):
                    t.is_last_text = True

    def _set_is_in_table(self, el):
        paragraph_elements = el.find_all('p')
        for p in paragraph_elements:
            if p.find_ancestor_with_tag('tc'):
                p.is_in_table = True

    def _set_first_list_item(self, num_ids, ilvls, list_elements):
        # Lists are grouped by having the same `num_id` and `ilvl`. The first
        # list item is the first list item found for each `num_id` and `ilvl`
        # combination.
        for num_id in num_ids:
            for ilvl in ilvls:
                filtered_list_elements = [
                    i for i in list_elements
                    if (
                        i.num_id == num_id and
                        i.ilvl == ilvl
                    )
                ]
                if not filtered_list_elements:
                    continue
                first_el = filtered_list_elements[0]
                first_el.is_first_list_item = True

    def _set_last_list_item(self, num_ids, list_elements):
        # Find last list elements. Only mark list tags as the last list tag if
        # it is in the root of the document. This is only used to ensure that
        # once a root level list is finished we do not roll in the rest of the
        # non list elements into the first root level list.
        for num_id in num_ids:
            filtered_list_elements = [
                i for i in list_elements
                if i.num_id == num_id
            ]
            if not filtered_list_elements:
                continue
            last_el = filtered_list_elements[-1]
            last_el.is_last_list_item_in_root = True

    def _set_headers(self, elements):
        # These are the styles for headers and what the html tag should be if
        # we have one.
        headers = {
            'heading 1': 'h1',
            'heading 2': 'h2',
            'heading 3': 'h3',
            'heading 4': 'h4',
            'heading 5': 'h5',
            'heading 6': 'h6',
            'heading 7': 'h6',
            'heading 8': 'h6',
            'heading 9': 'h6',
            'heading 10': 'h6',
        }
        # This element is using the default style which is not a heading.
        for element in elements:
            # This element is using the default style which is not a heading.
            if element.find_first('pStyle') is None:
                continue
            style = element.find_first('pStyle').attrib['val']
            style = self.styles_dict.get(style)

            # Check to see if this element is actually a header.
            if style and style.lower() in headers:
                # Set all the list item variables to false.
                element.is_list_item = False
                element.is_first_list_item = False
                element.is_last_list_item = False
                # Prime the heading_level
                element.heading_level = headers[style.lower()]

    def _set_next(self, body):
        def _get_children(el):
            # We only care about children if they have text in them.
            children = []
            for child in self._filter_children(el, ['p', 'tbl']):
                has_descendant_with_tag = False
                if child.has_descendant_with_tag('t'):
                    has_descendant_with_tag = True
                if child.has_descendant_with_tag('pict'):
                    has_descendant_with_tag = True
                if child.has_descendant_with_tag('drawing'):
                    has_descendant_with_tag = True
                if has_descendant_with_tag:
                    children.append(child)
            return children

        def _assign_next(children):
            # Populate the `next` attribute for all the child elements.
            for i in range(len(children)):
                try:
                    if children[i + 1]:
                        children[i].next = children[i + 1]
                except IndexError:
                    pass
                try:
                    if children[i - 1]:
                        children[i].previous = children[i - 1]
                except IndexError:
                    pass
        # Assign next for everything in the root.
        _assign_next(_get_children(body))

        # In addition set next for everything in table cells.
        for tc in body.find_all('tc'):
            _assign_next(_get_children(tc))

    def parse_begin(self, el):
        self._set_list_attributes(el)
        self._set_table_attributes(el)
        self._set_text_attributes(el)
        self._set_is_in_table(el)

        # Find the first and last li elements
        body = el.find_first('body')
        list_elements = [
            child for child in body.find_all('p')
            if child.is_list_item
        ]
        num_ids = set([i.num_id for i in list_elements])
        ilvls = set([i.ilvl for i in list_elements])

        self._set_first_list_item(num_ids, ilvls, list_elements)
        self._set_last_list_item(num_ids, list_elements)
        p_elements = [
            child for child in body.find_all('p')
        ]
        self._set_headers(p_elements)
        self._set_next(body)

        self._parsed += self.parse(el)

    def parse(self, el):
        if el in self.visited:
            return ''
        self.visited.append(el)
        parsed = ''
        for child in el:
            # recursive. So you can get all the way to the bottom
            parsed += self.parse(child)
        if el.tag == 'br' and el.attrib.get('type') == 'page':
            return self.parse_page_break(el, parsed)
        elif el.tag == 'tbl':
            return self.parse_table(el, parsed)
        elif el.tag == 'tab':
            return self.tab()
        elif el.tag == 'tr':
            return self.parse_table_row(el, parsed)
        elif el.tag == 'tc':
            return self.parse_table_cell(el, parsed)
        elif el.tag == 'r':
            return self.parse_r(el, parsed)
        elif el.tag == 't':
            return self.parse_t(el, parsed)
        elif el.tag == 'br':
            return self.parse_break_tag(el, parsed)
        elif el.tag == 'delText':
            return self.parse_deletion(el, parsed)
        elif el.tag == 'p':
            return self.parse_p(el, parsed)
        elif el.tag == 'ins':
            return self.parse_insertion(el, parsed)
        elif el.tag == 'hyperlink':
            return self.parse_hyperlink(el, parsed)
        elif el.tag in ('pict', 'drawing'):
            return self.parse_image(el)
        else:
            return parsed

    def parse_page_break(self, el, text):
        #TODO figure out what parsed is getting overwritten
        return self.page_break()

    def parse_table(self, el, text):
        return self.table(text)

    def parse_table_row(self, el, text):
        return self.table_row(text)

    def parse_table_cell(self, el, text):
        v_merge = el.find_first('vMerge')
<<<<<<< HEAD
        if v_merge is not None and 'val' in v_merge.attrib and 'continue' in v_merge.attrib['val']:
=======
        if v_merge is not None and 'continue' == v_merge.get('val', ''):
>>>>>>> ed2ceec4
            return ''
        colspan = self.get_colspan(el)
        rowspan = self._get_rowspan(el, v_merge)
        width_info = el.find_first('tcW')
        width = 0
        if width_info is not None and width_info.attrib['type'] == 'dxa':
            width = width_info.attrib['w']
            width = float(width)
            width = width/float(20)
        self.width = width
        return self.table_cell(text, el.is_last_tc, el.column_index, el.row_index, colspan, rowspan)

    def parse_list(self, el, text):
        """
        All the meat of building the list is done in _parse_list, however we
        call this method for two reasons: It is the naming convention we are
        following. And we need a reliable way to raise and lower the list_depth
        (which is used to determine if we are in a list). I could have done
        this in _parse_list, however it seemed cleaner to do it here.
        """
        self.list_depth += 1
        parsed = self._parse_list(el, text)
        self.list_depth -= 1
        if el.is_in_table:
            return self.parse_table_cell_contents(el, parsed)
        return parsed

    def _parse_list(self, el, text):
        parsed = self.parse_list_item(el, text)
        num_id = el.num_id
        ilvl = el.ilvl
        el.lst_style = self.get_list_style(
            el.num_id,
            el.ilvl,
        )
        next_el = el.next

        def is_same_list(next_el, num_id, ilvl):
            # Bail if next_el is not an element
            if next_el is None:
                return False
            if next_el.is_last_list_item_in_root:
                return False
            # If next_el is not a list item then roll it into the list by
            # returning True.
            if not next_el.is_list_item:
                return True
            if next_el.num_id != num_id:
                # The next element is a new list entirely
                return False
            if next_el.ilvl < ilvl:
                # The next element is de-indented, so this is really the last
                # element in the list
                return False
            return True

        while is_same_list(next_el, num_id, ilvl):
            if next_el in self.visited:
                # Early continue for elements we have already visited.
                next_el = next_el.next
                continue

            if next_el.is_list_item:
                # Reset the ilvl
                ilvl = next_el.ilvl

            parsed += self.parse(next_el)
            next_el = next_el.next

        def should_parse_last_el(last_el, first_el):
            if last_el is None:
                return False
            # Different list
            if last_el.num_id != first_el.num_id:
                return False
            # Will be handled when the ilvls do match (nesting issue)
            if last_el.ilvl != first_el.ilvl:
                return False
            # We only care about last items that have not been parsed before
            # (first list items are always parsed at the beginning of this
            # method.)
            return (
                not last_el.is_first_list_item and
                last_el.is_last_list_item_in_root
            )
        if should_parse_last_el(next_el, el):
            parsed += self.parse(next_el)

        # If the list has no content, then we don't need to worry about the
        # list styling, because it will be stripped out.
        if parsed == '':
            return parsed

        # Get the list style for the pending list.
        lst_style = self.get_list_style(
            el.num_id.num_id,
            el.ilvl,
        )
        # Create the actual list and return it.
        if lst_style == 'bullet':
            return self.unordered_list(parsed)
        else:
            return self.ordered_list(
                parsed,
                lst_style,
            )

    def parse_p(self, el, text):
        if text == '':
            return ''
        if el.is_first_list_item:
            return self.parse_list(el, text)
        if el.heading_level:
            return self.parse_heading(el, text)
        if el.is_list_item:
            return self.parse_list_item(el, text)
        if el.is_in_table:
            return self.parse_table_cell_contents(el, text)
        parsed = text
        # No p tags in li tags
        if self.list_depth == 0:
            parsed = self.paragraph(parsed)
        return parsed

    def _should_append_break_tag(self, next_el):
        if next_el.is_list_item:
            return False
        if next_el.previous is None:
            return False
        if next_el.previous.is_last_list_item_in_root:
            return False
        if next_el.previous.tag != 'p':
            return False
        if next_el.tag != 'p':
            return False
        return True

    def parse_heading(self, el, parsed):
        return self.heading(parsed, el.heading_level)

    def parse_list_item(self, el, text):
        # If for whatever reason we are not currently in a list, then start
        # a list here. This will only happen if the num_id/ilvl combinations
        # between lists is not well formed.
        parsed = text
        if self.list_depth == 0:
            return self.parse_list(el, parsed)

        def _should_parse_next_as_content(el):
            """
            Get the contents of the next el and append it to the
            contents of the current el (that way things like tables
            are actually in the li tag instead of in the ol/ul tag).
            """
            next_el = el.next
            if next_el is None:
                return False
            if (
                    not next_el.is_list_item and
                    not el.is_last_list_item_in_root
            ):
                return True
            if next_el.is_first_list_item:
                if next_el.num_id == el.num_id:
                    return True
            return False

        while el:
            if _should_parse_next_as_content(el):
                el = el.next
                next_elements_content = self.parse(el)
                if not next_elements_content:
                    continue
                if self._should_append_break_tag(el):
                    parsed += self.break_tag()
                parsed += next_elements_content
            else:
                break
        # Create the actual li element
        return self.list_element(parsed)

    def _get_rowspan(self, el, v_merge):
        current_row = el.row_index
        current_col = el.column_index
        rowspan = 1
        result = ''

        tbl = el.find_ancestor_with_tag('tbl')
        # We only want table cells that have a higher row_index that is greater
        # than the current_row and that are on the current_col
        tcs = [
            tc for tc in tbl.find_all('tc')
            if tc.row_index >= current_row and
            tc.column_index == current_col
        ]
        restart_in_v_merge = False
        if v_merge is not None and 'val' in v_merge.attrib:
            restart_in_v_merge = 'restart' in v_merge.attrib['val']

        def increment_rowspan(tc):
            if not restart_in_v_merge:
                return False
            if not tc.vmerge_continue:
                return False
            return True

        for tc in tcs:
            if increment_rowspan(tc):
                rowspan += 1
            else:
                rowspan = 1
            if rowspan > 1:
                result = rowspan
        return str(result)

    def get_colspan(self, el):
        grid_span = el.find_first('gridSpan')
        if grid_span is None:
            return ''
        return el.find_first('gridSpan').attrib['val']

    def parse_table_cell_contents(self, el, text):
        parsed = text

        def _should_parse_next_as_content(el):
            next_el = el.next
            if next_el is None:
                return False
            if next_el.is_in_table:
                return True
        while el:
            if _should_parse_next_as_content(el):
                el = el.next
                next_elements_content = self.parse(el)
                if not next_elements_content:
                    continue
                if self._should_append_break_tag(el):
                    parsed += self.break_tag()
                parsed += next_elements_content
            else:
                break
        return parsed

    def parse_hyperlink(self, el, text):
        rId = el.get('id')
        href = self.rels_dict.get(rId)
        if not href:
            return text
        href = self.escape(href)
        return self.hyperlink(text, href)

    def _get_image_id(self, el):
        # Drawings
        blip = el.find_first('blip')
        if blip is not None:
            # On drawing tags the id is actually whatever is returned from the
            # embed attribute on the blip tag. Thanks a lot Microsoft.
            return blip.get('embed')
        # Picts
        imagedata = el.find_first('imagedata')
        if imagedata is not None:
            return imagedata.get('id')

    def _convert_image_size(self, size):
        return size / EMUS_PER_PIXEL

    def _get_image_size(self, el):
        """
        If we can't find a height or width, return 0 for whichever is not
        found, then rely on the `image` handler to strip those attributes. This
        functionality can change once we integrate PIL.
        """
        localDpi = False
        sizes = el.find_first('ext')
        localDpi = False
        if sizes is not None:
            for size in sizes:
                if size.tag == 'useLocalDpi':
                    localDpi = True
<<<<<<< HEAD
            if localDpi is False:
                x = self._convert_image_size(int(sizes.get('cx')))
                y = self._convert_image_size(int(sizes.get('cy')))
                return (
                '%dpx' % x,
                '%dpx' % y,
=======
            if not localDpi:
                x = self._convert_image_size(int(sizes.get('cx')))
                y = self._convert_image_size(int(sizes.get('cy')))
                return (
                    '%dpx' % x,
                    '%dpx' % y,
>>>>>>> ed2ceec4
                )
        shape = el.find_first('shape')
        if shape is not None:
            # If either of these are not set, rely on the method `image` to not
            # use either of them.
            x = 0
            y = 0
            styles = shape.get('style').split(';')
            for s in styles:
                if s.startswith('height:'):
                    y = s.split(':')[1]
                if s.startswith('width:'):
                    x = s.split(':')[1]
            return x, y
        return 0, 0

    def parse_image(self, el):
        x, y = self._get_image_size(el)
        rId = self._get_image_id(el)
        src = self.rels_dict.get(rId)
        if not src:
            return ''
        src = self.escape(src)
        return self.image(src, x, y)

    def _is_style_on(self, el):
        """
        For b, i, u (bold, italics, and underline) merely having the tag is not
        sufficient. You need to check to make sure it is not set to "false" as
        well.
        """
        return el.get('val') != 'false'

    def parse_t(self, el, parsed):
        return self.escape(el.text)

    def parse_break_tag(self, el, parsed):
        return self.break_tag()

    def parse_deletion(self, el, parsed):
        return self.deletion(el.text, '', '')

    def parse_insertion(self, el, parsed):
        return self.insertion(parsed, '', '')

    def parse_r(self, el, parsed):
        """
        Parse the running text.
        """
        block = False
        text = parsed
        if not text:
            return ''
        run_tag_property = el.find('rPr')
        if run_tag_property is not None:
            fns = []
            if run_tag_property.has_child('b'):  # text styling
                self.bold_style = True
                if self._is_style_on(run_tag_property.find('b')):
                    fns.append(self.bold)
            else:
                self.bold_style = False
            if run_tag_property.has_child('i'):
                self.italic_style = True
                if self._is_style_on(run_tag_property.find('i')):
                    fns.append(self.italics)
            else:
                self.italic_style = False
            if run_tag_property.has_child('u'):
                if self._is_style_on(run_tag_property.find('u')):
                    fns.append(self.underline)
            for fn in fns:
                text = fn(text)
        paragraph_tag_property = el.parent.find('pPr')
        just = ''
        if paragraph_tag_property is not None:
            jc = paragraph_tag_property.find('jc')
            if jc is not None:  # text alignments
                if jc.attrib['val'] == 'right':
                    just = 'right'
                elif jc.attrib['val'] == 'center':
                    just = 'center'
                elif jc.attrib['val'] == 'left':
                    just = 'left'
            ind = paragraph_tag_property.find('ind')
            right = ''
            left = ''
            firstLine = ''
            hanging = ''
            if ind is not None:
                if 'right' in ind.attrib:
                    right = ind.attrib['right']
                    # divide by 20 to get to pt. multiply by (4/3) to get to px
                    right = (int(right) / 20) * float(4) / float(3)
                    right = str(right)
                if 'left' in ind.attrib:
                    left = ind.attrib['left']
                    left = (int(left) / 20) * float(4) / float(3)
                    left = str(left)
                if 'firstLine' in ind.attrib:
                    firstLine = ind.attrib['firstLine']
                    firstLine = (int(firstLine) / 20) * float(4) / float(3)
                    firstLine = str(firstLine)
                if 'hanging' in ind.attrib:
                    hanging = ind.attrib['hanging']
                    hanging = (int(hanging)/20)
                    hanging = str(hanging)
            if jc is not None or ind is not None:
                t_els = el.find_all('t')
                for el in t_els:
                    if el.find_ancestor_with_tag('tc') is not None:
                        tbl_cell = el.find_ancestor_with_tag('tc')
                        self.indent_table(just,
                            firstLine, left, right, tbl_cell.column_index)
                    if el.is_last_text:
                        block = False
                        self.block_text += text
                        if el.find_ancestor_with_tag('tc') is None:
                            text = self.indent(self.block_text, just,
                            firstLine, left, right, hanging)
                        self.block_text = ''
                    else:
                        block = True
                        self.block_text += text
        if block is False:
            return text
        else:
            return ''

    def get_list_style(self, num_id, ilvl):
        ids = self.numbering_root.find_all('num')
        for _id in ids:
            if _id.attrib['numId'] != num_id:
                continue
            abstractid = _id.find('abstractNumId')
            abstractid = abstractid.attrib['val']
            style_information = self.numbering_root.find_all(
                'abstractNum',
            )
            for info in style_information:
                if info.attrib['abstractNumId'] == abstractid:
                    for i in el_iter(info):
                        if 'ilvl' in i.attrib and i.attrib['ilvl'] != ilvl:
                            continue
                        if i.find('numFmt') is not None:
                            return i.find('numFmt').attrib['val']

    @property
    def parsed(self):
        return self._parsed

    @property
    def escape(self, text):
        return text

    @abstractmethod
    def linebreak(self):
        return ''

    @abstractmethod
    def paragraph(self, text):
        return text

    @abstractmethod
    def heading(self, text, heading_level):
        return text

    @abstractmethod
    def insertion(self, text, author, date):
        return text

    @abstractmethod
    def hyperlink(self, text, href):
        return text

    @abstractmethod
    def image_handler(self, path):
        return path

    @abstractmethod
    def image(self, path, x, y):
        return self.image_handler(path)

    @abstractmethod
    def deletion(self, text, author, date):
        return text

    @abstractmethod
    def bold(self, text):
        return text

    @abstractmethod
    def italics(self, text):
        return text

    @abstractmethod
    def underline(self, text):
        return text

    @abstractmethod
    def tab(self):
        return True

    @abstractmethod
    def ordered_list(self, text):
        return text

    @abstractmethod
    def unordered_list(self, text):
        return text

    @abstractmethod
    def list_element(self, text, lst_style):
        return text

    @abstractmethod
    def table(self, text):
        return text

    @abstractmethod
    def table_row(self, text):
        return text

    @abstractmethod
    def table_cell(self, text, last, col, row, col_index, row_index):
        return text

    @abstractmethod
    def page_break(self):
        return True

    @abstractmethod
    def indent(self, text, left='', right='', firstLine=''):
        return text  # TODO JUSTIFIED JUSTIFIED TEXT

    @abstractmethod
    def indent_table(self, text, just = '', left='', right='', firstLine='', column = 0):
        return True<|MERGE_RESOLUTION|>--- conflicted
+++ resolved
@@ -13,16 +13,28 @@
 # http://openxmldeveloper.org/discussions/formats/f/15/p/396/933.aspx
 EMUS_PER_PIXEL = 9525
 USE_ALIGNMENTS = True
-
-
-def remove_namespaces(document):  # remove namespaces
+TAGS_CONTAINING_CONTENT = (
+    't',
+    'pict',
+    'drawing',
+    'delText',
+    'ins',
+    )
+TAGS_HOLDING_CONTENT_TAGS = (
+    'p',
+    'tbl',
+    'sdt',
+    )
+
+
+def remove_namespaces(document): # remove namespaces
 
     root = ElementTree.fromstring(document)
     for child in el_iter(root):
         child.tag = child.tag.split("}")[1]
         child.attrib = dict(
             (k.split("}")[-1], v)
-            for k, v in child.attrib.items()
+                for k, v in child.attrib.items()
         )
     return ElementTree.tostring(root)
 
@@ -31,37 +43,37 @@
 
 def has_child(self, tag):
     """
-    Determine if current element has a child. Stop at first child.
-    """
+Determine if current element has a child. Stop at first child.
+"""
     return True if self.find(tag) is not None else False
 
 
 def has_descendant_with_tag(self, tag):
     """
-    Determine if there is a child ahead in the element tree.
-    """
+Determine if there is a child ahead in the element tree.
+"""
     # Get child. stop at first child.
     return True if self.find('.//' + tag) is not None else False
 
 
 def find_first(self, tag):
     """
-    Find the first occurrence of a tag beneath the current element.
-    """
+Find the first occurrence of a tag beneath the current element.
+"""
     return self.find('.//' + tag)
 
 
 def find_all(self, tag):
     """
-    Find all occurrences of a tag
-    """
+Find all occurrences of a tag
+"""
     return self.findall('.//' + tag)
 
 
 def el_iter(el):
     """
-    Go through all elements
-    """
+Go through all elements
+"""
     try:
         return el.iter()
     except AttributeError:
@@ -70,8 +82,8 @@
 
 def find_ancestor_with_tag(self, tag):
     """
-    Find the first ancestor with that is a `tag`.
-    """
+Find the first ancestor with that is a `tag`.
+"""
     el = self
     while el.parent:
         el = el.parent
@@ -100,15 +112,12 @@
 setattr(_ElementInterface, 'row_index', None)
 setattr(_ElementInterface, 'column_index', None)
 setattr(_ElementInterface, 'is_last_text', False)
-setattr(_ElementInterface, 'lst_style', None)
-setattr(_ElementInterface, 'is_last_tc', False)
-
 
 # End helpers
 
 
 @contextmanager
-def ZipFile(path):  # This is not needed in python 3.2+
+def ZipFile(path): # This is not needed in python 3.2+
     f = zipfile.ZipFile(path)
     yield f
     f.close()
@@ -125,18 +134,18 @@
                 self.fonts = f.read('/word/fontTable.xml')
             except KeyError:
                 self.fonts = None
-            try:  # Only present if there are lists
+            try: # Only present if there are lists
                 self.numbering_text = f.read('word/numbering.xml')
             except KeyError:
                 self.numbering_text = None
-            try:  # Only present if there are comments
+            try: # Only present if there are comments
                 self.comment_text = f.read('word/comments.xml')
             except KeyError:
                 self.comment_text = None
             self.relationship_text = f.read('word/_rels/document.xml.rels')
 
         self.root = ElementTree.fromstring(
-            remove_namespaces(self.document_text),  # remove the namespaces
+            remove_namespaces(self.document_text), # remove the namespaces
         )
         self.numbering_root = None
         if self.numbering_text:
@@ -172,26 +181,23 @@
         self._parsed = ''
         self.block_text = ''
         self.page_width = 0
-        self.col = 0
-        self.row = 0
-        self.tbl_info = []
         self._build_data(*args, **kwargs)
 
-        def add_parent(el):  # if a parent, make that an attribute
+        def add_parent(el): # if a parent, make that an attribute
             for child in el.getchildren():
                 setattr(child, 'parent', el)
                 add_parent(child)
 
         #divide by 20 to get to pt (Office works in 20th's of a point)
         """
-        see http://msdn.microsoft.com/en-us/library/documentformat
-        .openxml.wordprocessing.indentation.aspx
-        """
+see http://msdn.microsoft.com/en-us/library/documentformat
+.openxml.wordprocessing.indentation.aspx
+"""
         if self.root.find_first('pgSz') is not None:
             self.page_width = int(self.root.
                                   find_first('pgSz').attrib['w']) / 20
 
-        add_parent(self.root)  # create the parent attributes
+        add_parent(self.root) # create the parent attributes
 
         #all blank when we init
         self.comment_store = None
@@ -199,12 +205,12 @@
         self.list_depth = 0
         self.rels_dict = self._parse_rels_root()
         self.styles_dict = self._parse_styles()
-        self.parse_begin(self.root)  # begin to parse
+        self.parse_begin(self.root) # begin to parse
 
     def _filter_children(self, element, tags):
         return [
-            el for el in element.getchildren()
-            if el.tag in tags
+        el for el in element.getchildren()
+        if el.tag in tags
         ]
 
     def _set_list_attributes(self, el):
@@ -220,12 +226,12 @@
 
     def _generate_num_id(self, el):
         '''
-        Fun fact: It is possible to have a list in the root, that holds a table
-        that holds a list and for both lists to have the same numId. When this
-        happens we should namespace the nested list with the number of tables
-        it is in to ensure it is considered a new list. Otherwise all sorts of
-        terrible html gets generated.
-        '''
+Fun fact: It is possible to have a list in the root, that holds a table
+that holds a list and for both lists to have the same numId. When this
+happens we should namespace the nested list with the number of tables
+it is in to ensure it is considered a new list. Otherwise all sorts of
+terrible html gets generated.
+'''
         num_id = el.find_first('numId').attrib['val']
 
         # First, go up the parent until we get None and count the number of
@@ -243,27 +249,21 @@
     def _set_table_attributes(self, el):
         tables = el.find_all('tbl')
         for table in tables:
-            self.tbl_info = []
             rows = self._filter_children(table, ['tr'])
             if rows is None:
                 continue
             for i, row in enumerate(rows):
                 tcs = self._filter_children(row, ['tc'])
-                tcs[-1].is_last_tc = True
                 for j, child in enumerate(tcs):
                     child.row_index = i
                     child.column_index = j
                     v_merge = child.find_first('vMerge')
                     if (
-<<<<<<< HEAD
-                            v_merge is not None and 'val' in v_merge.attrib and
-                            'continue' == v_merge.attrib['val']
-=======
-                            v_merge is not None and
-                            'continue' == v_merge.get('val', '')
->>>>>>> ed2ceec4
-                    ):
+                        v_merge is not None and
+                        'continue' == v_merge.get('val', '')
+                        ):
                         child.vmerge_continue = True
+
     def _set_text_attributes(self, el):
         # find the ppr. look thru all the elements within and find the text
         #if it's the last item in the list, it's the last text
@@ -286,10 +286,10 @@
         for num_id in num_ids:
             for ilvl in ilvls:
                 filtered_list_elements = [
-                    i for i in list_elements
-                    if (
-                        i.num_id == num_id and
-                        i.ilvl == ilvl
+                i for i in list_elements
+                if (
+                    i.num_id == num_id and
+                    i.ilvl == ilvl
                     )
                 ]
                 if not filtered_list_elements:
@@ -304,8 +304,8 @@
         # non list elements into the first root level list.
         for num_id in num_ids:
             filtered_list_elements = [
-                i for i in list_elements
-                if i.num_id == num_id
+            i for i in list_elements
+            if i.num_id == num_id
             ]
             if not filtered_list_elements:
                 continue
@@ -326,8 +326,7 @@
             'heading 8': 'h6',
             'heading 9': 'h6',
             'heading 10': 'h6',
-        }
-        # This element is using the default style which is not a heading.
+            }
         for element in elements:
             # This element is using the default style which is not a heading.
             if element.find_first('pStyle') is None:
@@ -345,17 +344,14 @@
                 element.heading_level = headers[style.lower()]
 
     def _set_next(self, body):
-        def _get_children(el):
+        def _get_children_with_content(el):
             # We only care about children if they have text in them.
             children = []
-            for child in self._filter_children(el, ['p', 'tbl']):
-                has_descendant_with_tag = False
-                if child.has_descendant_with_tag('t'):
-                    has_descendant_with_tag = True
-                if child.has_descendant_with_tag('pict'):
-                    has_descendant_with_tag = True
-                if child.has_descendant_with_tag('drawing'):
-                    has_descendant_with_tag = True
+            for child in self._filter_children(el, TAGS_HOLDING_CONTENT_TAGS):
+                has_descendant_with_tag = any(
+                    child.has_descendant_with_tag(tag) for
+                        tag in TAGS_CONTAINING_CONTENT
+                )
                 if has_descendant_with_tag:
                     children.append(child)
             return children
@@ -373,12 +369,12 @@
                         children[i].previous = children[i - 1]
                 except IndexError:
                     pass
-        # Assign next for everything in the root.
-        _assign_next(_get_children(body))
+            # Assign next for everything in the root.
+        _assign_next(_get_children_with_content(body))
 
         # In addition set next for everything in table cells.
         for tc in body.find_all('tc'):
-            _assign_next(_get_children(tc))
+            _assign_next(_get_children_with_content(tc))
 
     def parse_begin(self, el):
         self._set_list_attributes(el)
@@ -389,8 +385,8 @@
         # Find the first and last li elements
         body = el.find_first('body')
         list_elements = [
-            child for child in body.find_all('p')
-            if child.is_list_item
+        child for child in body.find_all('p')
+        if child.is_list_item
         ]
         num_ids = set([i.num_id for i in list_elements])
         ilvls = set([i.ilvl for i in list_elements])
@@ -398,7 +394,7 @@
         self._set_first_list_item(num_ids, ilvls, list_elements)
         self._set_last_list_item(num_ids, list_elements)
         p_elements = [
-            child for child in body.find_all('p')
+        child for child in body.find_all('p')
         ]
         self._set_headers(p_elements)
         self._set_next(body)
@@ -413,12 +409,11 @@
         for child in el:
             # recursive. So you can get all the way to the bottom
             parsed += self.parse(child)
+
         if el.tag == 'br' and el.attrib.get('type') == 'page':
             return self.parse_page_break(el, parsed)
         elif el.tag == 'tbl':
             return self.parse_table(el, parsed)
-        elif el.tag == 'tab':
-            return self.tab()
         elif el.tag == 'tr':
             return self.parse_table_row(el, parsed)
         elif el.tag == 'tc':
@@ -454,31 +449,20 @@
 
     def parse_table_cell(self, el, text):
         v_merge = el.find_first('vMerge')
-<<<<<<< HEAD
-        if v_merge is not None and 'val' in v_merge.attrib and 'continue' in v_merge.attrib['val']:
-=======
         if v_merge is not None and 'continue' == v_merge.get('val', ''):
->>>>>>> ed2ceec4
             return ''
         colspan = self.get_colspan(el)
         rowspan = self._get_rowspan(el, v_merge)
-        width_info = el.find_first('tcW')
-        width = 0
-        if width_info is not None and width_info.attrib['type'] == 'dxa':
-            width = width_info.attrib['w']
-            width = float(width)
-            width = width/float(20)
-        self.width = width
-        return self.table_cell(text, el.is_last_tc, el.column_index, el.row_index, colspan, rowspan)
+        return self.table_cell(text, colspan, rowspan)
 
     def parse_list(self, el, text):
         """
-        All the meat of building the list is done in _parse_list, however we
-        call this method for two reasons: It is the naming convention we are
-        following. And we need a reliable way to raise and lower the list_depth
-        (which is used to determine if we are in a list). I could have done
-        this in _parse_list, however it seemed cleaner to do it here.
-        """
+All the meat of building the list is done in _parse_list, however we
+call this method for two reasons: It is the naming convention we are
+following. And we need a reliable way to raise and lower the list_depth
+(which is used to determine if we are in a list). I could have done
+this in _parse_list, however it seemed cleaner to do it here.
+"""
         self.list_depth += 1
         parsed = self._parse_list(el, text)
         self.list_depth -= 1
@@ -486,77 +470,14 @@
             return self.parse_table_cell_contents(el, parsed)
         return parsed
 
-    def _parse_list(self, el, text):
-        parsed = self.parse_list_item(el, text)
-        num_id = el.num_id
-        ilvl = el.ilvl
-        el.lst_style = self.get_list_style(
-            el.num_id,
-            el.ilvl,
-        )
-        next_el = el.next
-
-        def is_same_list(next_el, num_id, ilvl):
-            # Bail if next_el is not an element
-            if next_el is None:
-                return False
-            if next_el.is_last_list_item_in_root:
-                return False
-            # If next_el is not a list item then roll it into the list by
-            # returning True.
-            if not next_el.is_list_item:
-                return True
-            if next_el.num_id != num_id:
-                # The next element is a new list entirely
-                return False
-            if next_el.ilvl < ilvl:
-                # The next element is de-indented, so this is really the last
-                # element in the list
-                return False
-            return True
-
-        while is_same_list(next_el, num_id, ilvl):
-            if next_el in self.visited:
-                # Early continue for elements we have already visited.
-                next_el = next_el.next
-                continue
-
-            if next_el.is_list_item:
-                # Reset the ilvl
-                ilvl = next_el.ilvl
-
-            parsed += self.parse(next_el)
-            next_el = next_el.next
-
-        def should_parse_last_el(last_el, first_el):
-            if last_el is None:
-                return False
-            # Different list
-            if last_el.num_id != first_el.num_id:
-                return False
-            # Will be handled when the ilvls do match (nesting issue)
-            if last_el.ilvl != first_el.ilvl:
-                return False
-            # We only care about last items that have not been parsed before
-            # (first list items are always parsed at the beginning of this
-            # method.)
-            return (
-                not last_el.is_first_list_item and
-                last_el.is_last_list_item_in_root
-            )
-        if should_parse_last_el(next_el, el):
-            parsed += self.parse(next_el)
-
-        # If the list has no content, then we don't need to worry about the
-        # list styling, because it will be stripped out.
-        if parsed == '':
-            return parsed
-
+    def _build_list(self, el, text):
         # Get the list style for the pending list.
         lst_style = self.get_list_style(
             el.num_id.num_id,
             el.ilvl,
         )
+
+        parsed = text
         # Create the actual list and return it.
         if lst_style == 'bullet':
             return self.unordered_list(parsed)
@@ -565,6 +486,75 @@
                 parsed,
                 lst_style,
             )
+
+    def _parse_list(self, el, text):
+        parsed = self.parse_list_item(el, text)
+        num_id = el.num_id
+        ilvl = el.ilvl
+        # Everything after this point assumes the first element is not also the
+        # last. If the first element is also the last then early return by
+        # building and returning the completed list.
+        if el.is_last_list_item_in_root:
+            return self._build_list(el, parsed)
+        next_el = el.next
+
+        def is_same_list(next_el, num_id, ilvl):
+            # Bail if next_el is not an element
+            if next_el is None:
+                return False
+            if next_el.is_last_list_item_in_root:
+                return False
+                # If next_el is not a list item then roll it into the list by
+            # returning True.
+            if not next_el.is_list_item:
+                return True
+            if next_el.num_id != num_id:
+                # The next element is a new list entirely
+                return False
+            if next_el.ilvl < ilvl:
+                # The next element is de-indented, so this is really the last
+                # element in the list
+                return False
+            return True
+
+        while is_same_list(next_el, num_id, ilvl):
+            if next_el in self.visited:
+                # Early continue for elements we have already visited.
+                next_el = next_el.next
+                continue
+
+            if next_el.is_list_item:
+                # Reset the ilvl
+                ilvl = next_el.ilvl
+
+            parsed += self.parse(next_el)
+            next_el = next_el.next
+
+        def should_parse_last_el(last_el, first_el):
+            if last_el is None:
+                return False
+                # Different list
+            if last_el.num_id != first_el.num_id:
+                return False
+                # Will be handled when the ilvls do match (nesting issue)
+            if last_el.ilvl != first_el.ilvl:
+                return False
+                # We only care about last items that have not been parsed before
+            # (first list items are always parsed at the beginning of this
+            # method.)
+            return (
+                not last_el.is_first_list_item and
+                last_el.is_last_list_item_in_root
+                )
+        if should_parse_last_el(next_el, el):
+            parsed += self.parse(next_el)
+
+        # If the list has no content, then we don't need to worry about the
+        # list styling, because it will be stripped out.
+        if parsed == '':
+            return parsed
+
+        return self._build_list(el, parsed)
 
     def parse_p(self, el, text):
         if text == '':
@@ -584,15 +574,19 @@
         return parsed
 
     def _should_append_break_tag(self, next_el):
+        paragraph_like_tags = [
+            'p',
+            'sdt',
+            ]
         if next_el.is_list_item:
             return False
         if next_el.previous is None:
             return False
         if next_el.previous.is_last_list_item_in_root:
             return False
-        if next_el.previous.tag != 'p':
+        if next_el.previous.tag not in paragraph_like_tags:
             return False
-        if next_el.tag != 'p':
+        if next_el.tag not in paragraph_like_tags:
             return False
         return True
 
@@ -609,17 +603,17 @@
 
         def _should_parse_next_as_content(el):
             """
-            Get the contents of the next el and append it to the
-            contents of the current el (that way things like tables
-            are actually in the li tag instead of in the ol/ul tag).
-            """
+Get the contents of the next el and append it to the
+contents of the current el (that way things like tables
+are actually in the li tag instead of in the ol/ul tag).
+"""
             next_el = el.next
             if next_el is None:
                 return False
             if (
-                    not next_el.is_list_item and
-                    not el.is_last_list_item_in_root
-            ):
+                not next_el.is_list_item and
+                not el.is_last_list_item_in_root
+                ):
                 return True
             if next_el.is_first_list_item:
                 if next_el.num_id == el.num_id:
@@ -637,7 +631,7 @@
                 parsed += next_elements_content
             else:
                 break
-        # Create the actual li element
+            # Create the actual li element
         return self.list_element(parsed)
 
     def _get_rowspan(self, el, v_merge):
@@ -650,9 +644,9 @@
         # We only want table cells that have a higher row_index that is greater
         # than the current_row and that are on the current_col
         tcs = [
-            tc for tc in tbl.find_all('tc')
-            if tc.row_index >= current_row and
-            tc.column_index == current_col
+        tc for tc in tbl.find_all('tc')
+        if tc.row_index >= current_row and
+           tc.column_index == current_col
         ]
         restart_in_v_merge = False
         if v_merge is not None and 'val' in v_merge.attrib:
@@ -717,7 +711,7 @@
             # On drawing tags the id is actually whatever is returned from the
             # embed attribute on the blip tag. Thanks a lot Microsoft.
             return blip.get('embed')
-        # Picts
+            # Picts
         imagedata = el.find_first('imagedata')
         if imagedata is not None:
             return imagedata.get('id')
@@ -727,33 +721,23 @@
 
     def _get_image_size(self, el):
         """
-        If we can't find a height or width, return 0 for whichever is not
-        found, then rely on the `image` handler to strip those attributes. This
-        functionality can change once we integrate PIL.
-        """
+If we can't find a height or width, return 0 for whichever is not
+found, then rely on the `image` handler to strip those attributes. This
+functionality can change once we integrate PIL.
+"""
         localDpi = False
         sizes = el.find_first('ext')
-        localDpi = False
         if sizes is not None:
             for size in sizes:
                 if size.tag == 'useLocalDpi':
                     localDpi = True
-<<<<<<< HEAD
-            if localDpi is False:
-                x = self._convert_image_size(int(sizes.get('cx')))
-                y = self._convert_image_size(int(sizes.get('cy')))
-                return (
-                '%dpx' % x,
-                '%dpx' % y,
-=======
             if not localDpi:
                 x = self._convert_image_size(int(sizes.get('cx')))
                 y = self._convert_image_size(int(sizes.get('cy')))
                 return (
                     '%dpx' % x,
                     '%dpx' % y,
->>>>>>> ed2ceec4
-                )
+                    )
         shape = el.find_first('shape')
         if shape is not None:
             # If either of these are not set, rely on the method `image` to not
@@ -780,10 +764,10 @@
 
     def _is_style_on(self, el):
         """
-        For b, i, u (bold, italics, and underline) merely having the tag is not
-        sufficient. You need to check to make sure it is not set to "false" as
-        well.
-        """
+For b, i, u (bold, italics, and underline) merely having the tag is not
+sufficient. You need to check to make sure it is not set to "false" as
+well.
+"""
         return el.get('val') != 'false'
 
     def parse_t(self, el, parsed):
@@ -800,8 +784,8 @@
 
     def parse_r(self, el, parsed):
         """
-        Parse the running text.
-        """
+Parse the running text.
+"""
         block = False
         text = parsed
         if not text:
@@ -809,18 +793,12 @@
         run_tag_property = el.find('rPr')
         if run_tag_property is not None:
             fns = []
-            if run_tag_property.has_child('b'):  # text styling
-                self.bold_style = True
+            if run_tag_property.has_child('b'): # text styling
                 if self._is_style_on(run_tag_property.find('b')):
                     fns.append(self.bold)
-            else:
-                self.bold_style = False
             if run_tag_property.has_child('i'):
-                self.italic_style = True
                 if self._is_style_on(run_tag_property.find('i')):
                     fns.append(self.italics)
-            else:
-                self.italic_style = False
             if run_tag_property.has_child('u'):
                 if self._is_style_on(run_tag_property.find('u')):
                     fns.append(self.underline)
@@ -830,7 +808,7 @@
         just = ''
         if paragraph_tag_property is not None:
             jc = paragraph_tag_property.find('jc')
-            if jc is not None:  # text alignments
+            if jc is not None: # text alignments
                 if jc.attrib['val'] == 'right':
                     just = 'right'
                 elif jc.attrib['val'] == 'center':
@@ -841,8 +819,10 @@
             right = ''
             left = ''
             firstLine = ''
-            hanging = ''
             if ind is not None:
+                right = None
+                left = None
+                firstLine = None
                 if 'right' in ind.attrib:
                     right = ind.attrib['right']
                     # divide by 20 to get to pt. multiply by (4/3) to get to px
@@ -856,23 +836,14 @@
                     firstLine = ind.attrib['firstLine']
                     firstLine = (int(firstLine) / 20) * float(4) / float(3)
                     firstLine = str(firstLine)
-                if 'hanging' in ind.attrib:
-                    hanging = ind.attrib['hanging']
-                    hanging = (int(hanging)/20)
-                    hanging = str(hanging)
             if jc is not None or ind is not None:
                 t_els = el.find_all('t')
                 for el in t_els:
-                    if el.find_ancestor_with_tag('tc') is not None:
-                        tbl_cell = el.find_ancestor_with_tag('tc')
-                        self.indent_table(just,
-                            firstLine, left, right, tbl_cell.column_index)
                     if el.is_last_text:
                         block = False
                         self.block_text += text
-                        if el.find_ancestor_with_tag('tc') is None:
-                            text = self.indent(self.block_text, just,
-                            firstLine, left, right, hanging)
+                        text = self.indent(self.block_text, just,
+                            firstLine, left, right)
                         self.block_text = ''
                     else:
                         block = True
@@ -965,7 +936,7 @@
         return text
 
     @abstractmethod
-    def list_element(self, text, lst_style):
+    def list_element(self, text):
         return text
 
     @abstractmethod
@@ -977,7 +948,7 @@
         return text
 
     @abstractmethod
-    def table_cell(self, text, last, col, row, col_index, row_index):
+    def table_cell(self, text):
         return text
 
     @abstractmethod
@@ -986,8 +957,4 @@
 
     @abstractmethod
     def indent(self, text, left='', right='', firstLine=''):
-        return text  # TODO JUSTIFIED JUSTIFIED TEXT
-
-    @abstractmethod
-    def indent_table(self, text, just = '', left='', right='', firstLine='', column = 0):
-        return True+        return text # TODO JUSTIFIED JUSTIFIED TEXT